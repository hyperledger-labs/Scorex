--- conflicted
+++ resolved
@@ -12,12 +12,9 @@
 .cache-tests
 /bin/
 
-<<<<<<< HEAD
-=======
 # SBT's temporary files
 .history
 
->>>>>>> da2ff846
 # scala build folders
 target
 
