package scorex.network

import java.net.{InetAddress, InetSocketAddress}

import akka.actor.{ActorRef, ActorSystem}
import akka.io.Tcp
import akka.io.Tcp.SO.KeepAlive
import akka.io.Tcp.{Message => _, _}
import akka.testkit.TestProbe
import akka.util.ByteString
import org.scalatest.EitherValues._
import org.scalatest.Matchers
import org.scalatest.OptionValues._
import org.scalatest.TryValues._
import scorex.core.app.{ScorexContext, Version}
import scorex.core.network._
import scorex.core.network.message.{PeersSpec, _}
import scorex.core.network.peer.{LocalAddressPeerFeature, LocalAddressPeerFeatureSerializer, PeerManagerRef}
import scorex.core.settings.ScorexSettings
import scorex.core.utils.LocalTimeProvider

import scala.concurrent.ExecutionContext

class NetworkControllerSpec extends NetworkTests {

  import scala.concurrent.ExecutionContext.Implicits.global

  private val featureSerializers = Map(LocalAddressPeerFeature.featureId -> LocalAddressPeerFeatureSerializer)

  "A NetworkController" should "send local address on handshake when peer and node address are in localhost" in {
    implicit val system = ActorSystem()

    val tcpManagerProbe = TestProbe()
    val networkControllerRef: ActorRef = createNetworkController(settings, tcpManagerProbe)
    val testPeer = new TestPeer(settings, networkControllerRef, tcpManagerProbe)

    val peerAddr = new InetSocketAddress("127.0.0.1", 5678)
    val nodeAddr = new InetSocketAddress("127.0.0.1", settings.network.bindAddress.getPort)
    testPeer.connect(peerAddr, nodeAddr)

    val handshakeFromNode = testPeer.receiveHandshake
    handshakeFromNode.peerSpec.declaredAddress shouldBe empty
    val localAddressFeature = extractLocalAddrFeat(handshakeFromNode)
    localAddressFeature.value should be(nodeAddr)

    system.terminate()
  }

  it should "send local address on handshake when the peer are in local network" in {
    implicit val system = ActorSystem()

    val tcpManagerProbe = TestProbe()
    val networkControllerRef: ActorRef = createNetworkController(settings, tcpManagerProbe)
    val testPeer = new TestPeer(settings, networkControllerRef, tcpManagerProbe)

    val nodeAddr = new InetSocketAddress("127.0.0.1", settings.network.bindAddress.getPort)
    testPeer.connect(new InetSocketAddress("192.168.0.1", 5678), nodeAddr)

    val handshakeFromNode = testPeer.receiveHandshake
    handshakeFromNode.peerSpec.declaredAddress shouldBe empty
    val localAddressFeature = extractLocalAddrFeat(handshakeFromNode)
    localAddressFeature.value should be(nodeAddr)

    system.terminate()
  }

  it should "not send local address on handshake when the peer is external" in {
    implicit val system = ActorSystem()

    val tcpManagerProbe = TestProbe()
    val networkControllerRef: ActorRef = createNetworkController(settings, tcpManagerProbe)
    val testPeer = new TestPeer(settings, networkControllerRef, tcpManagerProbe)

    val nodeAddr = new InetSocketAddress("127.0.0.1", settings.network.bindAddress.getPort)
    testPeer.connect(new InetSocketAddress("88.77.66.55", 5678), nodeAddr)

    val handshakeFromNode = testPeer.receiveHandshake
    handshakeFromNode.peerSpec.declaredAddress shouldBe empty
    val localAddressFeature = extractLocalAddrFeat(handshakeFromNode)
    localAddressFeature shouldBe empty

    testPeer.sendHandshake(None, None)
    system.terminate()
  }

  it should "send declared address when node and peer are public" in {
    implicit val system = ActorSystem()

    val tcpManagerProbe = TestProbe()

    val bindAddress = new InetSocketAddress("88.77.66.55", 12345)
    val settings2 = settings.copy(network = settings.network.copy(bindAddress = bindAddress))
    val networkControllerRef: ActorRef = createNetworkController(settings2, tcpManagerProbe)
    val testPeer = new TestPeer(settings2, networkControllerRef, tcpManagerProbe)

    testPeer.connect(new InetSocketAddress("88.77.66.55", 5678), bindAddress)

    val handshakeFromNode = testPeer.receiveHandshake
    handshakeFromNode.peerSpec.declaredAddress.value should be(bindAddress)
    val localAddressFeature = extractLocalAddrFeat(handshakeFromNode)
    localAddressFeature shouldBe empty

    testPeer.sendHandshake(None, None)
    system.terminate()
  }

  it should "send known public peers" in {
    implicit val system = ActorSystem()

    val tcpManagerProbe = TestProbe()

    val nodeAddr = new InetSocketAddress("88.77.66.55", 12345)
    val settings2 = settings.copy(network = settings.network.copy(bindAddress = nodeAddr))
    val networkControllerRef: ActorRef = createNetworkController(settings2, tcpManagerProbe)
    val testPeer1 = new TestPeer(settings2, networkControllerRef, tcpManagerProbe)
    val peer1Addr = new InetSocketAddress("88.77.66.55", 5678)
    testPeer1.connect(peer1Addr, nodeAddr)
    testPeer1.receiveHandshake
    testPeer1.sendHandshake(Some(peer1Addr), None)
    testPeer1.receiveGetPeers
    testPeer1.sendPeers(Seq.empty)

    val peer2Addr = new InetSocketAddress("88.77.66.56", 5678)
    val testPeer2 = new TestPeer(settings2, networkControllerRef, tcpManagerProbe)
    testPeer2.connect(peer2Addr, nodeAddr)
    testPeer2.receiveHandshake
    testPeer2.sendHandshake(Some(peer2Addr), None)

    testPeer1.sendGetPeers
    testPeer1.receivePeers.flatMap(_.declaredAddress) should contain theSameElementsAs Seq(peer1Addr, peer2Addr)

    system.terminate()
  }

  it should "send known local peers" in {
    implicit val system = ActorSystem()

    val tcpManagerProbe = TestProbe()

    val nodeAddr = new InetSocketAddress("88.77.66.55", 12345)
    val settings2 = settings.copy(network = settings.network.copy(bindAddress = nodeAddr))
    val networkControllerRef: ActorRef = createNetworkController(settings2, tcpManagerProbe)

    val testPeer1 = new TestPeer(settings2, networkControllerRef, tcpManagerProbe)
    val peer1DecalredAddr = new InetSocketAddress("88.77.66.55", 5678)
    val peer1LocalAddr = new InetSocketAddress("192.168.1.55", 5678)
    testPeer1.connect(peer1LocalAddr, nodeAddr)
    testPeer1.receiveHandshake
    testPeer1.sendHandshake(Some(peer1DecalredAddr), Some(peer1LocalAddr))
    testPeer1.receiveGetPeers
    testPeer1.sendPeers(Seq.empty)

    val peer2DeclaredAddr = new InetSocketAddress("88.77.66.56", 5678)
    val peer2LocalAddr = new InetSocketAddress("192.168.1.56", 5678)
    val testPeer2 = new TestPeer(settings2, networkControllerRef, tcpManagerProbe)
    testPeer2.connect(peer2LocalAddr, nodeAddr)
    testPeer2.receiveHandshake
    testPeer2.sendHandshake(Some(peer2DeclaredAddr), Some(peer2LocalAddr))

    testPeer1.sendGetPeers
    testPeer1.receivePeers.flatMap(_.localAddressOpt) should contain theSameElementsAs Seq(peer1LocalAddr, peer2LocalAddr)

    system.terminate()
  }

  it should "not send known local address of peer when node is not in local network" in {
    implicit val system = ActorSystem()

    val tcpManagerProbe = TestProbe()

    val nodeAddr = new InetSocketAddress("88.77.66.55", 12345)
    val settings2 = settings.copy(network = settings.network.copy(bindAddress = nodeAddr))
    val networkControllerRef: ActorRef = createNetworkController(settings2, tcpManagerProbe)

    val testPeer1 = new TestPeer(settings2, networkControllerRef, tcpManagerProbe)
    val peer1DecalredAddr = new InetSocketAddress("88.77.66.55", 5678)
    val peer1LocalAddr = new InetSocketAddress("192.168.1.55", 5678)
    testPeer1.connect(peer1LocalAddr, nodeAddr)
    testPeer1.receiveHandshake
    testPeer1.sendHandshake(Some(peer1DecalredAddr), Some(peer1LocalAddr))
    testPeer1.receiveGetPeers
    testPeer1.sendPeers(Seq.empty)

    val peer2DeclaredAddr = new InetSocketAddress("88.77.66.56", 5678)
    val testPeer2 = new TestPeer(settings2, networkControllerRef, tcpManagerProbe)
    testPeer2.connect(peer2DeclaredAddr, nodeAddr)
    testPeer2.receiveHandshake
    testPeer2.sendHandshake(Some(peer2DeclaredAddr), None)

    testPeer2.sendGetPeers
    testPeer2.receivePeers should not contain peer1LocalAddr

    system.terminate()
  }


  it should "receive external address from UPnP gateway" in {
    implicit val system = ActorSystem()

    val tcpManagerProbe = TestProbe()

    val gatewayAddr = InetAddress.getByName("88.44.33.11")
    val upnp = DummyUPnPGateway(
      gatewayAddr,
      InetAddress.getByName("192.169.1.11")
    ) { _ => None }

    val nodeAddr = new InetSocketAddress(gatewayAddr, settings.network.bindAddress.getPort)
    val networkControllerRef: ActorRef = createNetworkController(settings, tcpManagerProbe, Some(upnp))

    val testPeer1 = new TestPeer(settings, networkControllerRef, tcpManagerProbe)
    val peer1DecalredAddr = new InetSocketAddress("88.77.66.55", 5678)
    val peer1LocalAddr = new InetSocketAddress("192.168.1.55", 5678)
    testPeer1.connect(peer1LocalAddr, nodeAddr)
    val handshakeFromPeer1 = testPeer1.receiveHandshake
    handshakeFromPeer1.peerSpec.declaredAddress.value.getAddress should be(InetAddress.getByName("88.44.33.11"))
    handshakeFromPeer1.peerSpec.declaredAddress.value.getPort should be(settings.network.bindAddress.getPort)

    system.terminate()
  }

  it should "connect to local address of peer received from UPnP Gateway" in {
    implicit val system = ActorSystem()

    val tcpManagerProbe = TestProbe()

    val knownPeerLocalAddress = new InetSocketAddress("192.168.1.56", 12345)
    val knownPeerExternalAddress = new InetSocketAddress("88.44.33.11", 4567)

    val settings2 = settings.copy(network = settings.network.copy(knownPeers = Seq(knownPeerExternalAddress)))

    val upnp = DummyUPnPGateway(
      InetAddress.getByName("88.44.33.11"),
      InetAddress.getByName("192.169.1.11")
    ) { _ => Some(knownPeerLocalAddress) }

    val networkControllerRef: ActorRef = createNetworkController(settings2, tcpManagerProbe, Some(upnp))

    import scala.concurrent.duration._
    val connectAddr = tcpManagerProbe.expectMsgPF(10.seconds) {
      case Tcp.Connect(addr, _, _, _, _) => addr
    }

    connectAddr should be(knownPeerLocalAddress)

    system.terminate()
  }

  it should "not connect to itself" in {
    implicit val system = ActorSystem()

    val tcpManagerProbe = TestProbe()

    val nodeAddr = new InetSocketAddress("127.0.0.1", settings.network.bindAddress.getPort)
    val networkControllerRef: ActorRef = createNetworkController(settings, tcpManagerProbe, None)
    val testPeer = new TestPeer(settings, networkControllerRef, tcpManagerProbe)

    val peerLocalAddress = new InetSocketAddress("192.168.1.2", settings.network.bindAddress.getPort)

    testPeer.connect(new InetSocketAddress("192.168.1.2", 5678), nodeAddr)

    val handshakeFromNode = testPeer.receiveHandshake
    val nodeLocalAddress = extractLocalAddrFeat(handshakeFromNode).value
    testPeer.sendHandshake(None, Some(peerLocalAddress))
    testPeer.sendPeers(Seq(getPeerInfo(nodeLocalAddress).peerSpec))

    testPeer.sendGetPeers
    val peers = testPeer.receivePeers

    peers.flatMap(_.address) should contain theSameElementsAs Seq(peerLocalAddress)
    system.terminate()
  }

<<<<<<< HEAD
  it should "remove non reachable peers from peers database" ignore {

    implicit val system = ActorSystem()

    val tcpManagerProbe = TestProbe()

    val nodeAddr = new InetSocketAddress("127.0.0.1", settings.network.bindAddress.getPort)

    val networkControllerRef: ActorRef = createNetworkController(settings, tcpManagerProbe, None)

    val testPeer1DecalredAddress = new InetSocketAddress("55.66.77.88", 5566)
    val testPeer1 = new TestPeer(settings, networkControllerRef, tcpManagerProbe)
    testPeer1.connect(new InetSocketAddress("127.0.0.1", 2322), nodeAddr)
    testPeer1.receiveHandshake
    testPeer1.sendHandshake(Some(testPeer1DecalredAddress), None)

    val testPeer2 = new TestPeer(settings, networkControllerRef, tcpManagerProbe)
    testPeer2.connect(new InetSocketAddress("127.0.0.1", 2323), nodeAddr)
    testPeer2.receiveHandshake
    testPeer2.sendHandshake(None, None)

    testPeer2.sendGetPeers()
    testPeer2.receivePeers.flatMap(_.declaredAddress) should contain theSameElementsAs Seq(testPeer1DecalredAddress)
    system.terminate()
  }

=======
>>>>>>> 5526d5ff
  private def extractLocalAddrFeat(handshakeFromNode: Handshake): Option[InetSocketAddress] = {
    handshakeFromNode.peerSpec.localAddressOpt
  }

  /**
    * Create NetworkControllerActor
    */
  private def createNetworkController(settings: ScorexSettings, tcpManagerProbe: TestProbe, upnp: Option[UPnPGateway] = None)(implicit system: ActorSystem) = {
    val timeProvider = LocalTimeProvider
    val externalAddr = settings.network.declaredAddress
      .orElse(upnp.map(u => new InetSocketAddress(u.externalAddress, settings.network.bindAddress.getPort)))

    val peersSpec: PeersSpec = new PeersSpec(featureSerializers, settings.network.maxPeerSpecObjects)
    val messageSpecs = Seq(GetPeersSpec, peersSpec)
    val scorexContext = ScorexContext(messageSpecs, Seq.empty, upnp, timeProvider, externalAddr)

    val peerManagerRef = PeerManagerRef(settings, scorexContext)

    val networkControllerRef: ActorRef = NetworkControllerRef(
      "networkController", settings.network,
      peerManagerRef, scorexContext, tcpManagerProbe.testActor)


    tcpManagerProbe.expectMsg(Bind(networkControllerRef, settings.network.bindAddress, options = KeepAlive(true) :: Nil))

    tcpManagerProbe.send(networkControllerRef, Bound(settings.network.bindAddress))
    networkControllerRef
  }
}

/**
  * Stub for UpNP gateway
  *
  * @param externalAddress        - WAN gateway address
  * @param localAddress           - LAN getaway address
  * @param getLocalAddrForExtPort - lambda function for returns LAN address for given WAN port
  */
case class DummyUPnPGateway(override val externalAddress: InetAddress,
                            override val localAddress: InetAddress)
                           (getLocalAddrForExtPort: (Int => Option[InetSocketAddress])) extends UPnPGateway {

  override def addPort(port: Int): Unit = {}

  override def deletePort(port: Int): Unit = {}

  override def getLocalAddressForExternalPort(externalPort: Int): Option[InetSocketAddress] = {
    getLocalAddrForExtPort(externalPort)
  }
}

/**
  * Helper class that emulates peers
  */
class TestPeer(settings: ScorexSettings, networkControllerRef: ActorRef, tcpManagerProbe: TestProbe)
              (implicit ec: ExecutionContext) extends Matchers {

  private val timeProvider = LocalTimeProvider
  private val featureSerializers = Map(LocalAddressPeerFeature.featureId -> LocalAddressPeerFeatureSerializer)
  private val handshakeSerializer = new HandshakeSpec(featureSerializers, Int.MaxValue)
  private val peersSpec = new PeersSpec(featureSerializers, settings.network.maxPeerSpecObjects)
  private val messageSpecs = Seq(GetPeersSpec, peersSpec)
  private val messagesSerializer = new MessageSerializer(messageSpecs, settings.network.magicBytes)

  private var connectionHandler: ActorRef = _

  /**
    * Connect peer to node
    *
    * @param peerAddr - peer address
    * @param nodeAddr - node address
    */
  def connect(peerAddr: InetSocketAddress, nodeAddr: InetSocketAddress): Unit = {
    tcpManagerProbe.send(networkControllerRef, Connected(peerAddr, nodeAddr))

    connectionHandler = tcpManagerProbe.expectMsgPF() {
      case Tcp.Register(handler, _, _) => handler
    }

    tcpManagerProbe.expectMsg(Tcp.ResumeReading)
  }

  /**
    * Send handshake message to node
    *
    * @param declaredAddress
    * @param localAddress
    * @return
    */
  def sendHandshake(declaredAddress: Option[InetSocketAddress], localAddress: Option[InetSocketAddress]): Tcp.ResumeReading.type = {
    val features = localAddress.map(LocalAddressPeerFeature(_)).toSeq
    val handshakeToNode = Handshake(PeerSpec(settings.network.agentName,
      Version(settings.network.appVersion), "test",
      declaredAddress, features), timeProvider.time())

    tcpManagerProbe.send(connectionHandler, Tcp.Received(ByteString(handshakeSerializer.toBytes(handshakeToNode))))
    tcpManagerProbe.expectMsg(Tcp.ResumeReading)
  }

  /**
    * Receive handshake message from node
    *
    * @return Success with handshake message if received valid handshake message and Fail for invalid message
    */
  def receiveHandshake: Handshake = {
    tcpManagerProbe.expectMsgPF() {
      case Tcp.Write(data, e) =>
        handshakeSerializer.parseBytes(data.toByteBuffer.array)
    }
  }

  /**
    * Send GetPeers message to node
    */
  def sendGetPeers(): Unit = {
    val msg = Message[Unit](GetPeersSpec, Right(Unit), None)
    sendMessage(msg)
  }

  /**
    * Receive GetPeer message from node
    *
    * @return
    */
  def receiveGetPeers: Message[_] = {
    val message = receiveMessage
    message.spec.messageCode should be(GetPeersSpec.messageCode)
    message
  }

  /**
    * Receive sequence of peer addresses from node
    */
  def receivePeers: Seq[PeerSpec] = {
    val message = receiveMessage
    message.spec.messageCode should be(PeersSpec.messageCode)
    peersSpec.parseBytes(message.input.left.value)
  }

  /**
    * Send sequence of peer addresses to node
    */
  def sendPeers(peers: Seq[PeerSpec]): Unit = {
    val msg = Message(peersSpec, Right(peers), None)
    sendMessage(msg)
  }

  /**
    * Send message to node
    *
    * @param msg
    */
  def sendMessage(msg: Message[_]): Unit = {
    val byteString = messagesSerializer.serialize(msg)
    tcpManagerProbe.send(connectionHandler, Tcp.Received(byteString))
    tcpManagerProbe.expectMsg(Tcp.ResumeReading)
  }

  /**
    * Receive message from node
    *
    */
  def receiveMessage: Message[_] = {
    tcpManagerProbe.expectMsgPF() {
      case Tcp.Write(b, _) =>
        messagesSerializer.deserialize(b, None).success.value.value
    }
  }
}<|MERGE_RESOLUTION|>--- conflicted
+++ resolved
@@ -271,35 +271,6 @@
     system.terminate()
   }
 
-<<<<<<< HEAD
-  it should "remove non reachable peers from peers database" ignore {
-
-    implicit val system = ActorSystem()
-
-    val tcpManagerProbe = TestProbe()
-
-    val nodeAddr = new InetSocketAddress("127.0.0.1", settings.network.bindAddress.getPort)
-
-    val networkControllerRef: ActorRef = createNetworkController(settings, tcpManagerProbe, None)
-
-    val testPeer1DecalredAddress = new InetSocketAddress("55.66.77.88", 5566)
-    val testPeer1 = new TestPeer(settings, networkControllerRef, tcpManagerProbe)
-    testPeer1.connect(new InetSocketAddress("127.0.0.1", 2322), nodeAddr)
-    testPeer1.receiveHandshake
-    testPeer1.sendHandshake(Some(testPeer1DecalredAddress), None)
-
-    val testPeer2 = new TestPeer(settings, networkControllerRef, tcpManagerProbe)
-    testPeer2.connect(new InetSocketAddress("127.0.0.1", 2323), nodeAddr)
-    testPeer2.receiveHandshake
-    testPeer2.sendHandshake(None, None)
-
-    testPeer2.sendGetPeers()
-    testPeer2.receivePeers.flatMap(_.declaredAddress) should contain theSameElementsAs Seq(testPeer1DecalredAddress)
-    system.terminate()
-  }
-
-=======
->>>>>>> 5526d5ff
   private def extractLocalAddrFeat(handshakeFromNode: Handshake): Option[InetSocketAddress] = {
     handshakeFromNode.peerSpec.localAddressOpt
   }
