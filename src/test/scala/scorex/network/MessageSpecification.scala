package scorex.network

import org.scalacheck.Gen
import org.scalatest.prop.{GeneratorDrivenPropertyChecks, PropertyChecks}
import org.scalatest.{Matchers, PropSpec}
import scorex.ObjectGenerators
import scorex.core.network.message._
import scorex.core.ModifierTypeId
import scorex.core.app.Version
import scorex.util.ModifierId

import scala.util.Try

class MessageSpecification extends PropSpec
  with PropertyChecks
  with GeneratorDrivenPropertyChecks
  with Matchers
  with ObjectGenerators {

  private val maxInvObjects = 500

  property("version comparison") {
    Version(10, 10, 10) > Version(10, 10, 9) shouldBe true
    Version(10, 10, 10) > Version(10, 9, 11) shouldBe true
    Version(10, 10, 10) > Version(9, 11, 11) shouldBe true
    Version(10, 10, 10) == Version(10, 10, 10) shouldBe true
  }

  property("InvData should remain the same after serializatiHandshakeon/deserialization") {
    val invSpec = new InvSpec(maxInvObjects)
    forAll(invDataGen) { data: InvData =>
<<<<<<< HEAD
      whenever(data.ids.length < maxInvObjects) {
        val bytes = invSpec.toBytes(data)
        val recovered = invSpec.parseBytes(bytes).get
        val bytes2 = invSpec.toBytes(recovered)
        bytes shouldEqual bytes2
=======
      whenever(data._2.length < maxInvObjects) {
        val byteString = invSpec.toByteString(data)
        val recovered = invSpec.parseByteString(byteString)
        val byteString2 = invSpec.toByteString(recovered)
        byteString shouldEqual byteString2
>>>>>>> bd8c742e
      }
    }
  }

  property("InvData should not serialize big arrays") {
    val invSpec = new InvSpec(maxInvObjects)
    forAll(modifierTypeIdGen, Gen.listOfN(maxInvObjects + 1, modifierIdGen)) { (b: ModifierTypeId, s: Seq[ModifierId]) =>
<<<<<<< HEAD
      val data: InvData = InvData(b, s)
      Try(invSpec.toBytes(data)).isSuccess shouldBe false
=======
      val data: InvData = (b, s)
      Try(invSpec.toByteString(data)).isSuccess shouldBe false
>>>>>>> bd8c742e
    }
  }

  property("RequestModifierSpec serialization/deserialization") {
    val requestModifierSpec = new RequestModifierSpec(maxInvObjects)
<<<<<<< HEAD
    forAll(invDataGen) { data: InvData =>
      whenever(data.ids.length < maxInvObjects) {
        val bytes = requestModifierSpec.toBytes(data)
        val recovered = requestModifierSpec.parseBytes(bytes).get
        recovered.ids.length shouldEqual data.ids.length
        val bytes2 = requestModifierSpec.toBytes(recovered)
        bytes shouldEqual bytes2
=======
    forAll(invDataGen) { case data =>
      whenever(data._2.length < maxInvObjects) {
        val byteString = requestModifierSpec.toByteString(data)
        val recovered = requestModifierSpec.parseByteString(byteString)
        recovered._2.length shouldEqual data._2.length
        val byteString2 = requestModifierSpec.toByteString(recovered)
        byteString shouldEqual byteString2
>>>>>>> bd8c742e
      }
    }
  }

  property("RequestModifierSpec should not serialize big arrays") {
    val invSpec = new InvSpec(maxInvObjects)
    forAll(modifierTypeIdGen, Gen.listOfN(maxInvObjects + 1, modifierIdGen)) { (b: ModifierTypeId, s: Seq[ModifierId]) =>
<<<<<<< HEAD
      val data: InvData = InvData(b, s)
      Try(invSpec.toBytes(data)).isSuccess shouldBe false
=======
      val data: InvData = (b, s)
      Try(invSpec.toByteString(data)).isSuccess shouldBe false
>>>>>>> bd8c742e
    }
  }

  property("ModifiersSpec serialization/deserialization") {
    forAll(modifiersGen) { data: ModifiersData =>
      whenever(data.modifiers.nonEmpty) {
        val modifiersSpec = new ModifiersSpec(1024 * 1024)

        val bytes = modifiersSpec.toByteString(data)
        val recovered = modifiersSpec.parseByteString(bytes)

        recovered.typeId shouldEqual data.typeId
        recovered.modifiers.keys.size shouldEqual data.modifiers.keys.size

        recovered.modifiers.keys.foreach { id =>
          data.modifiers.get(id).isDefined shouldEqual true
        }

        recovered.modifiers.values.toSet.foreach { v: Array[Byte] =>
          data.modifiers.values.toSet.exists(_.sameElements(v)) shouldEqual true
        }

        modifiersSpec.toByteString(data) shouldEqual bytes

        val modifiersSpecLimited = new ModifiersSpec(6)
        val bytes2 = modifiersSpecLimited.toByteString(data)
        val recovered2 = modifiersSpecLimited.parseByteString(bytes2)

        recovered2.typeId shouldEqual data.typeId
        (recovered2.modifiers.keys.size == data.modifiers.keys.size) shouldEqual false
        recovered2.modifiers.keys.size shouldEqual 0
      }
    }
  }
}<|MERGE_RESOLUTION|>--- conflicted
+++ resolved
@@ -29,19 +29,11 @@
   property("InvData should remain the same after serializatiHandshakeon/deserialization") {
     val invSpec = new InvSpec(maxInvObjects)
     forAll(invDataGen) { data: InvData =>
-<<<<<<< HEAD
       whenever(data.ids.length < maxInvObjects) {
-        val bytes = invSpec.toBytes(data)
-        val recovered = invSpec.parseBytes(bytes).get
-        val bytes2 = invSpec.toBytes(recovered)
-        bytes shouldEqual bytes2
-=======
-      whenever(data._2.length < maxInvObjects) {
         val byteString = invSpec.toByteString(data)
         val recovered = invSpec.parseByteString(byteString)
         val byteString2 = invSpec.toByteString(recovered)
         byteString shouldEqual byteString2
->>>>>>> bd8c742e
       }
     }
   }
@@ -49,35 +41,20 @@
   property("InvData should not serialize big arrays") {
     val invSpec = new InvSpec(maxInvObjects)
     forAll(modifierTypeIdGen, Gen.listOfN(maxInvObjects + 1, modifierIdGen)) { (b: ModifierTypeId, s: Seq[ModifierId]) =>
-<<<<<<< HEAD
       val data: InvData = InvData(b, s)
-      Try(invSpec.toBytes(data)).isSuccess shouldBe false
-=======
-      val data: InvData = (b, s)
       Try(invSpec.toByteString(data)).isSuccess shouldBe false
->>>>>>> bd8c742e
     }
   }
 
   property("RequestModifierSpec serialization/deserialization") {
     val requestModifierSpec = new RequestModifierSpec(maxInvObjects)
-<<<<<<< HEAD
-    forAll(invDataGen) { data: InvData =>
+    forAll(invDataGen) { case data =>
       whenever(data.ids.length < maxInvObjects) {
-        val bytes = requestModifierSpec.toBytes(data)
-        val recovered = requestModifierSpec.parseBytes(bytes).get
-        recovered.ids.length shouldEqual data.ids.length
-        val bytes2 = requestModifierSpec.toBytes(recovered)
-        bytes shouldEqual bytes2
-=======
-    forAll(invDataGen) { case data =>
-      whenever(data._2.length < maxInvObjects) {
         val byteString = requestModifierSpec.toByteString(data)
         val recovered = requestModifierSpec.parseByteString(byteString)
-        recovered._2.length shouldEqual data._2.length
+        recovered.ids.length shouldEqual data.ids.length
         val byteString2 = requestModifierSpec.toByteString(recovered)
         byteString shouldEqual byteString2
->>>>>>> bd8c742e
       }
     }
   }
@@ -85,13 +62,8 @@
   property("RequestModifierSpec should not serialize big arrays") {
     val invSpec = new InvSpec(maxInvObjects)
     forAll(modifierTypeIdGen, Gen.listOfN(maxInvObjects + 1, modifierIdGen)) { (b: ModifierTypeId, s: Seq[ModifierId]) =>
-<<<<<<< HEAD
       val data: InvData = InvData(b, s)
-      Try(invSpec.toBytes(data)).isSuccess shouldBe false
-=======
-      val data: InvData = (b, s)
       Try(invSpec.toByteString(data)).isSuccess shouldBe false
->>>>>>> bd8c742e
     }
   }
 
