--- conflicted
+++ resolved
@@ -130,14 +130,12 @@
     # The cache stores modifiers that are waiting to be applied.
     maxModifiersCacheSize = 512
 
-<<<<<<< HEAD
     # How long keep misbehaving peers banned
     misbehavingBanTime = 24h
-=======
+
     # Magic bytes, that will be added to every p2p message to allow
     # distinguish different networks (e.g. testnet/mainnet).
     magicBytes = [12, 34, 56, 78]
->>>>>>> d1198271
   }
 
   ntp {
