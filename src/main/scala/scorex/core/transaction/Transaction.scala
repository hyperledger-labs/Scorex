--- conflicted
+++ resolved
@@ -1,8 +1,7 @@
 package scorex.core.transaction
 
+import io.circe.Json
 import scorex.core.NodeViewModifier
-import scorex.core.NodeViewModifier._
-import scorex.core.crypto.hash.FastCryptographicHash
 import scorex.core.transaction.box.proposition.Proposition
 
 
@@ -17,14 +16,8 @@
 
   val timestamp: Long
 
-<<<<<<< HEAD
   def json: Json
 
-=======
-  val messageToSign: Array[Byte]
-
-  override lazy val id: ModifierId = FastCryptographicHash(messageToSign)
->>>>>>> 6cf1b258
 }
 
 
