--- conflicted
+++ resolved
@@ -8,11 +8,7 @@
 
 import scala.util.Try
 
-<<<<<<< HEAD
 trait NodeViewModifier {
-=======
-trait NodeViewModifier extends BytesSerializable with JsonSerializable {
->>>>>>> 6cf1b258
   self =>
 
   import NodeViewModifier.{ModifierId, ModifierTypeId}
