--- conflicted
+++ resolved
@@ -44,11 +44,8 @@
                            syncTimeout: Option[FiniteDuration],
                            controllerTimeout: Option[FiniteDuration],
                            maxModifiersCacheSize: Int,
-<<<<<<< HEAD
+                           magicBytes: Array[Byte],
                            misbehavingBanTime: FiniteDuration)
-=======
-                           magicBytes: Array[Byte])
->>>>>>> d1198271
 
 case class ScorexSettings(dataDir: File,
                           logDir: File,
