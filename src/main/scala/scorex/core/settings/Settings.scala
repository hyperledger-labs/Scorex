package scorex.core.settings

import java.io.File
import java.net.InetSocketAddress

import com.github.swagger.akka.model.Info
import com.typesafe.config.{Config, ConfigFactory}
import scorex.core.utils.{ByteStr, ScorexLogging}
import net.ceedubs.ficus.Ficus._

import scala.concurrent.duration._
import net.ceedubs.ficus.readers.ArbitraryTypeReader._

import scala.util.Random

case class RESTApiSettings(bindAddress: String,
                           port: Int,
                           apiKeyHash: Option[String],
                           corsAllowed: Boolean,
                           timeout: FiniteDuration,
                           swaggerInfo: Info)

case class NetworkSettings(nodeName: String,
                           nodeNonce: Option[Long] = Some(new Random().nextLong()),
                           addedMaxDelay: Option[FiniteDuration],
                           networkChunkSize: Int,
                           localOnly: Boolean,
                           knownPeers: Seq[InetSocketAddress],
                           bindAddress: String,
                           maxConnections: Int,
                           connectionTimeout: FiniteDuration,
                           upnpEnabled: Boolean,
                           upnpGatewayTimeout: Option[FiniteDuration],
                           upnpDiscoverTimeout: Option[FiniteDuration],
                           port: Int,
                           declaredAddress: Option[String],
                           handshakeTimeout: FiniteDuration,
                           deliveryTimeout: FiniteDuration,
                           maxDeliveryChecks: Int,
                           appVersion: String,
                           agentName: String,
                           maxPacketLen: Int,
                           maxInvObjects: Int,
                           syncInterval: FiniteDuration,
<<<<<<< HEAD
                           syncStatusRefresh: FiniteDuration,
                           syncIntervalStable: FiniteDuration,
                           syncStatusRefreshStable: FiniteDuration
=======
                           syncTimeout: Option[FiniteDuration],
                           syncStatusRefresh: FiniteDuration,
                           controllerTimeout: Option[FiniteDuration]
>>>>>>> a31b45c5
                          )

case class MinerSettings(offlineGeneration: Boolean,
                         targetBlockDelay: FiniteDuration,
                         blockGenerationDelay: FiniteDuration)

case class WalletSettings(seed: ByteStr,
                          password: String,
                          walletDir: File)

case class ScorexSettings(dataDir: File,
                          logDir: File,
                          network: NetworkSettings,
                          restApi: RESTApiSettings,
                          miner: MinerSettings,
                          wallet: WalletSettings)


object ScorexSettings extends ScorexLogging {

  protected val configPath: String = "scorex"

  def readConfigFromPath(userConfigPath: Option[String], configPath: String): Config = {
    val maybeConfigFile = for {
      maybeFilename <- userConfigPath
      file = new File(maybeFilename)
      if file.exists
    } yield file

    val config = maybeConfigFile match {
      // if no user config is supplied, the library will handle overrides/application/reference automatically
      case None =>
        log.warn("NO CONFIGURATION FILE WAS PROVIDED. STARTING WITH DEFAULT SETTINGS FOR TESTNET!")
        ConfigFactory.load()
      // application config needs to be resolved wrt both system properties *and* user-supplied config.
      case Some(file) =>
        val cfg = ConfigFactory.parseFile(file)
        if (!cfg.hasPath(configPath)) {
          throw new Error("Malformed configuration file was provided! Aborting!")
        }
        ConfigFactory
          .defaultOverrides()
          .withFallback(cfg) // user-supplied config
          .withFallback(ConfigFactory.defaultApplication())
          .withFallback(ConfigFactory.defaultReference()) // "src/main/resources/reference.conf"
          .resolve()
    }

    config
  }

  def read(userConfigPath: Option[String]): ScorexSettings = {
    fromConfig(readConfigFromPath(userConfigPath, configPath))
  }

  def fromConfig(config: Config): ScorexSettings = {
    config.as[ScorexSettings](configPath)
  }
}<|MERGE_RESOLUTION|>--- conflicted
+++ resolved
@@ -42,15 +42,11 @@
                            maxPacketLen: Int,
                            maxInvObjects: Int,
                            syncInterval: FiniteDuration,
-<<<<<<< HEAD
                            syncStatusRefresh: FiniteDuration,
                            syncIntervalStable: FiniteDuration,
-                           syncStatusRefreshStable: FiniteDuration
-=======
+                           syncStatusRefreshStable: FiniteDuration,
                            syncTimeout: Option[FiniteDuration],
-                           syncStatusRefresh: FiniteDuration,
                            controllerTimeout: Option[FiniteDuration]
->>>>>>> a31b45c5
                           )
 
 case class MinerSettings(offlineGeneration: Boolean,
