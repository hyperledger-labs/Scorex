package scorex.core.network

import java.net.InetSocketAddress

import akka.actor.{Actor, ActorRef, ActorSystem, Cancellable, Props, SupervisorStrategy}
import akka.io.Tcp
import akka.io.Tcp._
import akka.util.{ByteString, CompactByteString}
import scorex.core.app.{ScorexContext, Version}
import scorex.core.network.NetworkController.ReceivableMessages.Handshaked
import scorex.core.network.PeerFeature.Serializers
import scorex.core.network.message.MessageSerializer
import scorex.core.network.peer.PeerInfo
import scorex.core.network.peer.PeerManager.ReceivableMessages.AddToBlacklist
import scorex.core.serialization.Serializer
import scorex.core.settings.NetworkSettings
<<<<<<< HEAD
=======
import scorex.core.utils.{NetworkTimeProvider, ScorexEncoding}
>>>>>>> 6a8e09c2
import scorex.util.ScorexLogging

import scala.annotation.tailrec
import scala.concurrent.ExecutionContext
import scala.concurrent.duration._
import scala.util.{Failure, Random, Success}


sealed trait ConnectionType

case object Incoming extends ConnectionType

case object Outgoing extends ConnectionType


case class ConnectedPeer(remote: InetSocketAddress,
                         handlerRef: ActorRef,
                         peerInfo: Option[PeerInfo]) {

  import shapeless.syntax.typeable._

  override def hashCode(): Int = remote.hashCode()

  override def equals(obj: Any): Boolean =
    obj.cast[ConnectedPeer].exists(p => p.remote == this.remote && peerInfo == this.peerInfo)

  override def toString: String = s"ConnectedPeer($remote)"
}

case object Ack extends Event


case class ConnectionDescription(connection: ActorRef,
                                 direction: ConnectionType,
                                 ownSocketAddress: Option[InetSocketAddress],
                                 remote: InetSocketAddress,
                                 localFeatures: Seq[PeerFeature])

class PeerConnectionHandler(val settings: NetworkSettings,
                            networkControllerRef: ActorRef,
                            peerManagerRef: ActorRef,
<<<<<<< HEAD
                            scorexContext: ScorexContext,
                            connectionDescription: ConnectionDescription
                           )(implicit ec: ExecutionContext)
  extends Actor with ScorexLogging {
=======
                            messageHandler: MessageHandler,
                            handshakeSerializer: HandshakeSerializer,
                            connectionDescription: ConnectionDescription,
                            timeProvider: NetworkTimeProvider)(implicit ec: ExecutionContext)
  extends Actor with Buffering with ScorexLogging with ScorexEncoding {
>>>>>>> 6a8e09c2

  import PeerConnectionHandler.ReceivableMessages._

  private val connection = connectionDescription.connection
  private val direction = connectionDescription.direction
  private val ownSocketAddress = connectionDescription.ownSocketAddress
  private val remote = connectionDescription.remote
  private val localFeatures = connectionDescription.localFeatures

  private val featureSerializers: Serializers = {
    localFeatures.map(f => f.featureId -> (f.serializer:Serializer[_ <: PeerFeature])).toMap
  }

  private val handshakeSerializer = new HandshakeSerializer(featureSerializers, settings.maxHandshakeSize)
  private val messageSerializer = new MessageSerializer(scorexContext.messageSpecs)

  // there is no recovery for broken connections
  override val supervisorStrategy: SupervisorStrategy = SupervisorStrategy.stoppingStrategy

  private var selfPeer: Option[ConnectedPeer] = None

  private var handshakeTimeoutCancellableOpt: Option[Cancellable] = None

  private var chunksBuffer: ByteString = CompactByteString()

  override def preStart: Unit = {
    context watch connection
    connection ! Register(self, keepOpenOnPeerClosed = false, useResumeWriting = true)
    connection ! ResumeReading

    context.become(handshaking)
  }

  override def receive: Receive = reportStrangeInput

  override def postStop(): Unit = log.info(s"Peer handler to $remote destroyed")

  private def handshaking(): Receive = {
    handshakeTimeoutCancellableOpt = Some(context.system.scheduler.scheduleOnce(settings.handshakeTimeout)
    (self ! HandshakeTimeout))
    val hb = handshakeSerializer.toBytes(createHandshakeMessage())
    connection ! Tcp.Write(ByteString(hb))
    log.info(s"Handshake sent to $remote")

    receiveAndHandleHandshake { receivedHandshake =>
      log.info(s"Got a Handshake from $remote")

      val peerInfo = PeerInfo(
        scorexContext.timeProvider.time(),
        receivedHandshake.declaredAddress,
        Some(receivedHandshake.nodeName),
        Some(direction),
        receivedHandshake.features
      )
      val peer = ConnectedPeer(remote, self, Some(peerInfo))
      selfPeer = Some(peer)

      networkControllerRef ! Handshaked(peerInfo)
      handshakeTimeoutCancellableOpt.map(_.cancel())
      connection ! ResumeReading
      context become workingCycle
    } orElse handshakeTimeout orElse processErrors("Handshaking")
  }

  private def workingCycle: Receive =
    workingCycleLocalInterface orElse
      workingCycleRemoteInterface orElse
      processErrors("WorkingCycle") orElse
      reportStrangeInput

  private def createHandshakeMessage()= {
    Handshake(settings.agentName,
      Version(settings.appVersion),
      settings.nodeName,
      ownSocketAddress,
      localFeatures,
      scorexContext.timeProvider.time()
    )
  }

  private def receiveAndHandleHandshake(handler: Handshake => Unit): Receive = {
    case Received(data) =>
      handshakeSerializer.parseBytes(data.toArray) match {
        case Success(handshake) =>
          handler(handshake)

        case Failure(t) =>
          log.info(s"Error during parsing a handshake", t)
          //todo: blacklist?
          self ! CloseConnection
      }
  }

  private def processErrors(stateName: String): Receive = {
    case c: CommandFailed =>
      c.cmd match {
        case w: Write =>
          log.warn(s"$c: Failed to write ${w.data.length} bytes to $remote in state $stateName")
          //      peerManager ! AddToBlacklist(remote)
          connection ! Close
          connection ! ResumeReading
          connection ! ResumeWriting
        case _ =>
          log.warn(s"$c: Failed to execute command to $remote in state $stateName")
          connection ! ResumeReading
      }

    case cc: ConnectionClosed =>
      log.info("Connection closed to : " + remote + ": " + cc.getErrorCause + s" in state $stateName")
      context stop self

    case CloseConnection =>
      log.info(s"Enforced to abort communication with: " + remote + s" in state $stateName")
      connection ! Close

  }

  private def handshakeTimeout: Receive = {
    case HandshakeTimeout =>
      log.info(s"Handshake timeout with $remote, going to drop the connection")
      self ! CloseConnection
  }

  def workingCycleLocalInterface: Receive = {
    case msg: message.Message[_] =>
      def sendOutMessage() {
        log.info("Send message " + msg.spec + " to " + remote)
        connection ! Write(messageSerializer.serialize(msg))
      }

      //simulating network delays
      settings.addedMaxDelay match {
        case Some(delay) =>
          context.system.scheduler.scheduleOnce(Random.nextInt(delay.toMillis.toInt).millis)(sendOutMessage())
        case None =>
          sendOutMessage()
      }

    case Blacklist =>
      log.info(s"Going to blacklist " + remote)
      peerManagerRef ! AddToBlacklist(remote)
      connection ! Close
  }

  def workingCycleRemoteInterface: Receive = {
    case Received(data) =>

      chunksBuffer ++= data

      @tailrec
      def process():Unit = {
        messageSerializer.deserialize(chunksBuffer, selfPeer) match {
          case Success(Some(message)) =>
            log.info("Received message " + message.spec + " from " + remote)
            networkControllerRef ! message
            chunksBuffer = chunksBuffer.drop(message.messageLength)
            process()
          case Success(None) =>
          case Failure(e) =>
            log.info(s"Corrupted data from: " + remote, e)
        }
      }
      process()
      connection ! ResumeReading
  }

  private def reportStrangeInput: Receive = {
    case nonsense: Any =>
      log.warn(s"Strange input for PeerConnectionHandler: $nonsense")
  }
}

object PeerConnectionHandler {

<<<<<<< HEAD
=======

  // todo: use the "become" approach to handle state more elegantly
  sealed trait CommunicationState

  case object AwaitingHandshake extends CommunicationState

  case object WorkingCycle extends CommunicationState

>>>>>>> 6a8e09c2
  object ReceivableMessages {

    private[PeerConnectionHandler] object HandshakeDone

    case object StartInteraction

    case object HandshakeTimeout

    case object CloseConnection

    case object Blacklist

  }

}

object PeerConnectionHandlerRef {
  def props(settings: NetworkSettings,
            networkControllerRef: ActorRef,
            peerManagerRef: ActorRef,
<<<<<<< HEAD
            scorexContext: ScorexContext,
            connectionDescription: ConnectionDescription
            )(implicit ec: ExecutionContext): Props =
    Props(new PeerConnectionHandler(settings, networkControllerRef, peerManagerRef, scorexContext, connectionDescription))
=======
            messagesHandler: MessageHandler,
            handshakeSerializer: HandshakeSerializer,
            connectionDescription: ConnectionDescription,
            timeProvider: NetworkTimeProvider)(implicit ec: ExecutionContext): Props =
    Props(new PeerConnectionHandler(settings, networkControllerRef, peerManagerRef, messagesHandler,
      handshakeSerializer, connectionDescription, timeProvider))
>>>>>>> 6a8e09c2

  def apply(settings: NetworkSettings,
            networkControllerRef: ActorRef,
            peerManagerRef: ActorRef,
            scorexContext: ScorexContext,
            connectionDescription: ConnectionDescription)
           (implicit system: ActorSystem, ec: ExecutionContext): ActorRef =
<<<<<<< HEAD
    system.actorOf(props(settings, networkControllerRef, peerManagerRef, scorexContext, connectionDescription))
=======
    system.actorOf(props(settings, networkControllerRef, peerManagerRef, messagesHandler, handshakeSerializer,
      connectionDescription, timeProvider))
>>>>>>> 6a8e09c2

  def apply(name: String,
            settings: NetworkSettings,
            networkControllerRef: ActorRef,
            peerManagerRef: ActorRef,
            scorexContext: ScorexContext,
            connectionDescription: ConnectionDescription)
           (implicit system: ActorSystem, ec: ExecutionContext): ActorRef =
<<<<<<< HEAD
    system.actorOf(props(settings, networkControllerRef, peerManagerRef, scorexContext, connectionDescription), name)
=======
    system.actorOf(props(settings, networkControllerRef, peerManagerRef, messagesHandler, handshakeSerializer,
      connectionDescription, timeProvider), name)
>>>>>>> 6a8e09c2
}<|MERGE_RESOLUTION|>--- conflicted
+++ resolved
@@ -14,10 +14,7 @@
 import scorex.core.network.peer.PeerManager.ReceivableMessages.AddToBlacklist
 import scorex.core.serialization.Serializer
 import scorex.core.settings.NetworkSettings
-<<<<<<< HEAD
-=======
 import scorex.core.utils.{NetworkTimeProvider, ScorexEncoding}
->>>>>>> 6a8e09c2
 import scorex.util.ScorexLogging
 
 import scala.annotation.tailrec
@@ -27,9 +24,7 @@
 
 
 sealed trait ConnectionType
-
 case object Incoming extends ConnectionType
-
 case object Outgoing extends ConnectionType
 
 
@@ -59,18 +54,10 @@
 class PeerConnectionHandler(val settings: NetworkSettings,
                             networkControllerRef: ActorRef,
                             peerManagerRef: ActorRef,
-<<<<<<< HEAD
                             scorexContext: ScorexContext,
                             connectionDescription: ConnectionDescription
                            )(implicit ec: ExecutionContext)
   extends Actor with ScorexLogging {
-=======
-                            messageHandler: MessageHandler,
-                            handshakeSerializer: HandshakeSerializer,
-                            connectionDescription: ConnectionDescription,
-                            timeProvider: NetworkTimeProvider)(implicit ec: ExecutionContext)
-  extends Actor with Buffering with ScorexLogging with ScorexEncoding {
->>>>>>> 6a8e09c2
 
   import PeerConnectionHandler.ReceivableMessages._
 
@@ -237,58 +224,31 @@
       connection ! ResumeReading
   }
 
-  private def reportStrangeInput: Receive = {
-    case nonsense: Any =>
-      log.warn(s"Strange input for PeerConnectionHandler: $nonsense")
+  private def reportStrangeInput: Receive= {
+      case nonsense: Any =>
+        log.warn(s"Strange input for PeerConnectionHandler: $nonsense")
   }
 }
 
 object PeerConnectionHandler {
 
-<<<<<<< HEAD
-=======
-
-  // todo: use the "become" approach to handle state more elegantly
-  sealed trait CommunicationState
-
-  case object AwaitingHandshake extends CommunicationState
-
-  case object WorkingCycle extends CommunicationState
-
->>>>>>> 6a8e09c2
   object ReceivableMessages {
-
     private[PeerConnectionHandler] object HandshakeDone
-
     case object StartInteraction
-
     case object HandshakeTimeout
-
     case object CloseConnection
-
     case object Blacklist
-
-  }
-
+  }
 }
 
 object PeerConnectionHandlerRef {
   def props(settings: NetworkSettings,
             networkControllerRef: ActorRef,
             peerManagerRef: ActorRef,
-<<<<<<< HEAD
             scorexContext: ScorexContext,
             connectionDescription: ConnectionDescription
             )(implicit ec: ExecutionContext): Props =
     Props(new PeerConnectionHandler(settings, networkControllerRef, peerManagerRef, scorexContext, connectionDescription))
-=======
-            messagesHandler: MessageHandler,
-            handshakeSerializer: HandshakeSerializer,
-            connectionDescription: ConnectionDescription,
-            timeProvider: NetworkTimeProvider)(implicit ec: ExecutionContext): Props =
-    Props(new PeerConnectionHandler(settings, networkControllerRef, peerManagerRef, messagesHandler,
-      handshakeSerializer, connectionDescription, timeProvider))
->>>>>>> 6a8e09c2
 
   def apply(settings: NetworkSettings,
             networkControllerRef: ActorRef,
@@ -296,12 +256,7 @@
             scorexContext: ScorexContext,
             connectionDescription: ConnectionDescription)
            (implicit system: ActorSystem, ec: ExecutionContext): ActorRef =
-<<<<<<< HEAD
     system.actorOf(props(settings, networkControllerRef, peerManagerRef, scorexContext, connectionDescription))
-=======
-    system.actorOf(props(settings, networkControllerRef, peerManagerRef, messagesHandler, handshakeSerializer,
-      connectionDescription, timeProvider))
->>>>>>> 6a8e09c2
 
   def apply(name: String,
             settings: NetworkSettings,
@@ -310,10 +265,5 @@
             scorexContext: ScorexContext,
             connectionDescription: ConnectionDescription)
            (implicit system: ActorSystem, ec: ExecutionContext): ActorRef =
-<<<<<<< HEAD
     system.actorOf(props(settings, networkControllerRef, peerManagerRef, scorexContext, connectionDescription), name)
-=======
-    system.actorOf(props(settings, networkControllerRef, peerManagerRef, messagesHandler, handshakeSerializer,
-      connectionDescription, timeProvider), name)
->>>>>>> 6a8e09c2
 }