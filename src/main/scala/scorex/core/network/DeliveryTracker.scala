package scorex.core.network

import akka.actor.{ActorRef, ActorSystem, Cancellable}
import scorex.core.consensus.ContainsModifiers
import scorex.core.network.ModifiersStatus._
import scorex.core.network.NodeViewSynchronizer.ReceivableMessages.CheckDelivery
import scorex.core.utils.ScorexEncoding
import scorex.core.{ModifierTypeId, NodeViewModifier}
import scorex.util.{ModifierId, ScorexLogging}

import scala.collection.mutable
import scala.concurrent.ExecutionContext
import scala.concurrent.duration.FiniteDuration
import scala.util.{Failure, Try}

/**
  * This class tracks modifier statuses.
  * Modifier can be in one of the following states: Unknown, Requested, Received, Held, Invalid.
  * See ModifiersStatus for states description.
  * Modifiers in `Requested` state are kept in `requested` map containing info about peer and number of retries.
  * Modifiers in `Received` state are kept in `received` set.
  * Modifiers in `Invalid` state are kept in `invalid` set to prevent this modifier download and processing.
  * Modifiers in `Held` state are not kept in this class - we can get this status from object, that contains
  * these modifiers (History for PersistentNodeViewModifier, Mempool for EphemerealNodeViewModifier).
  * If we can't identify modifiers status based on the rules above, it's status is Unknown.
  *
  * In success path modifier changes his statuses `Unknown`->`Requested`->`Received`->`Held`.
  * If something went wrong (e.g. modifier was not delivered) it goes back to `Unknown` state
  * (if we are going to receive it in future) or to `Invalid` state (if we are not going to receive
  * this modifier anymore)
  * Locally generated modifiers may go to `Held` or `Invalid` states at any time.
  * These rules are also described in `isCorrectTransition` function.
  *
  * This class is not thread-save so it should be used only as a local field of an actor
  * and its methods should not be called from lambdas, Future, Future.map, etc.
  */
class DeliveryTracker(system: ActorSystem,
                      deliveryTimeout: FiniteDuration,
                      maxDeliveryChecks: Int,
                      nvsRef: ActorRef) extends ScorexLogging with ScorexEncoding {

  protected case class RequestedInfo(peer: Option[ConnectedPeer], cancellable: Cancellable, checks: Int)

  // when a remote peer is asked a modifier we add the requested data to `requested`
  protected val requested: mutable.Map[ModifierId, RequestedInfo] = mutable.Map()

  // when our node received invalid modifier we put it to `invalid`
  protected val invalid: mutable.HashSet[ModifierId] = mutable.HashSet()

  // when our node received a modifier we put it to `received`
  protected val received: mutable.Map[ModifierId, ConnectedPeer] = mutable.Map()

  /**
    * @return status of modifier `id`.
    *         Since this class do not keep statuses for modifiers that are already in NodeViewHolder,
    *         `modifierKeepers` are required here to check that modifier is in `Held` status
    */
  def status(id: ModifierId, modifierKeepers: Seq[ContainsModifiers[_]]): ModifiersStatus = {
    if (received.contains(id)) {
      Received
    } else if (requested.contains(id)) {
      Requested
    } else if (invalid.contains(id)) {
      Invalid
    } else if (modifierKeepers.exists(_.contains(id))) {
      Held
    } else {
      Unknown
    }
  }

  def status(id: ModifierId, mk: ContainsModifiers[_ <: NodeViewModifier]): ModifiersStatus = status(id, Seq(mk))

  def status(id: ModifierId): ModifiersStatus = status(id, Seq())

  /**
    *
    * Our node have requested a modifier, but did not received it yet.
    * Stops processing and if the number of checks did not exceed the maximum continue to waiting.
    *
    * @return `true` if number of checks was not exceed, `false` otherwise
    */
  def onStillWaiting(cp: ConnectedPeer,
                     mtid: ModifierTypeId,
                     mid: ModifierId)(implicit ec: ExecutionContext): Try[Unit] = Try {
    val checks = requested(mid).checks + 1
    setUnknown(mid)
    if (checks < maxDeliveryChecks) {
      setRequested(mid, mtid,  Some(cp), checks)
    } else {
      throw new StopExpectingError(mid, checks)
    }
  }

  /**
    * Set status of modifier with id `id` to `Requested`
    */
  def setRequested(id: ModifierId,
                   typeId: ModifierTypeId,
                   supplierOpt: Option[ConnectedPeer],
                   checksDone: Int = 0)
<<<<<<< HEAD
                  (implicit ec: ExecutionContext): Unit = tryWithLogging {
    assert(isCorrectTransition(status(id), Requested), s"Illegal status transition: ${status(id)} -> Requested")
=======
                  (implicit ec: ExecutionContext): Unit = {
    require(isCorrectTransition(status(id), Requested), s"Illegal status transition: ${status(id)} -> Requested")
>>>>>>> 5526d5ff
    val cancellable = system.scheduler.scheduleOnce(deliveryTimeout, nvsRef, CheckDelivery(supplierOpt, typeId, id))
    requested.put(id, RequestedInfo(supplierOpt, cancellable, checksDone))
  }

  def setRequested(ids: Seq[ModifierId], typeId: ModifierTypeId, cp: Option[ConnectedPeer])
                  (implicit ec: ExecutionContext): Unit = ids.foreach(setRequested(_, typeId, cp))

  /**
    * Modified with id `id` is permanently invalid - set its status to `Invalid`
    * and return [[ConnectedPeer]] which sent bad modifier.
    */
  def setInvalid(id: ModifierId): Option[ConnectedPeer] = {
    val oldStatus: ModifiersStatus = status(id)
<<<<<<< HEAD
    assert(isCorrectTransition(oldStatus, Invalid), s"Illegal status transition: $oldStatus -> Invalid")
=======
    require(isCorrectTransition(oldStatus, Invalid), s"Illegal status transition: $oldStatus -> Invalid")
>>>>>>> 5526d5ff
    val senderOpt = oldStatus match {
      case Requested =>
        requested(id).cancellable.cancel()
        requested.remove(id).flatMap(_.peer)
      case Received =>
        received.remove(id)
      case _ =>
        None
    }
    invalid.add(id)
    senderOpt
  }

  /**
    * Modifier with id `id` was successfully applied to history - set its status to `Held`.
    */
  def setHeld(id: ModifierId): Unit = {
    val oldStatus: ModifiersStatus = status(id)
<<<<<<< HEAD
    assert(isCorrectTransition(oldStatus, Held), s"Illegal status transition: $oldStatus -> Held")
=======
    require(isCorrectTransition(oldStatus, Held), s"Illegal status transition: $oldStatus -> Held")
>>>>>>> 5526d5ff
    clearStatusForModifier(id, oldStatus) // we need only to clear old status in this case
  }

  /**
    * Set status of modifier with id `id` to `Unknown`.
    *
    * We're not trying to process modifier anymore in this case.
    * This may happen when received modifier bytes does not correspond to declared modifier id,
    * this modifier was removed from cache because cache is overfull or
    * we stop trying to download this modifiers due to exceeded number of retries
    */
  def setUnknown(id: ModifierId): Unit = {
    val oldStatus: ModifiersStatus = status(id)
<<<<<<< HEAD
    assert(isCorrectTransition(oldStatus, Unknown), s"Illegal status transition: $oldStatus -> Unknown")
=======
    require(isCorrectTransition(oldStatus, Unknown), s"Illegal status transition: $oldStatus -> Unknown")
>>>>>>> 5526d5ff
    clearStatusForModifier(id, oldStatus) // we need only to clear old status in this case
  }

  /**
    * Modifier with id `id`  was received from remote peer - set its status to `Received`.
    */
  def setReceived(id: ModifierId, sender: ConnectedPeer): Unit = {
    val oldStatus: ModifiersStatus = status(id)
<<<<<<< HEAD
    assert(isCorrectTransition(oldStatus, Invalid), s"Illegal status transition: $oldStatus -> Received")
=======
    require(isCorrectTransition(oldStatus, Invalid), s"Illegal status transition: $oldStatus -> Received")
>>>>>>> 5526d5ff
    if (oldStatus != Received) {
      requested(id).cancellable.cancel()
      requested.remove(id)
      received.put(id, sender)
    }
  }

  /**
    * Self-check that transition between states is correct.
    *
    * Modifier may stay in current state,
    * go to Requested state form Unknown
    * go to Received state from Requested
    * go to Invalid state from any state (this may happen on invalid locally generated modifier)
    * go to Unknown state from Requested and Received states
    */
  private def isCorrectTransition(oldStatus: ModifiersStatus, newStatus: ModifiersStatus): Boolean = {
    oldStatus match {
      case old if old == newStatus => true
      case _ if newStatus == Invalid || newStatus == Held => true
      case Unknown => newStatus == Requested
      case Requested => newStatus == Unknown || newStatus == Received
      case Received => newStatus == Unknown
      case _ => false
    }
  }

<<<<<<< HEAD
  private def tryWithLogging[T](fn: => T): Try[T] = {
    Try(fn).recoverWith {
      case e: StopExpectingError =>
        log.warn(e.getMessage)
        Failure(e)
      case e =>
        log.warn("Unexpected error", e)
        Failure(e)
=======
  private def clearStatusForModifier(id: ModifierId, oldStatus: ModifiersStatus): Unit = {
    oldStatus match {
      case Requested =>
        requested(id).cancellable.cancel()
        requested.remove(id).flatMap(_.peer)
      case Received =>
        received.remove(id)
      case _ =>
        ()
>>>>>>> 5526d5ff
    }
  }

  private def clearStatusForModifier(id: ModifierId, oldStatus: ModifiersStatus): Unit = {
    oldStatus match {
      case Requested =>
        requested(id).cancellable.cancel()
        requested.remove(id).flatMap(_.peer)
      case Received =>
        received.remove(id)
      case _ =>
        ()
    }
  }

  class StopExpectingError(mid: ModifierId, checks: Int)
    extends Error(s"Stop expecting ${encoder.encodeId(mid)} due to exceeded number of retries $checks")

}<|MERGE_RESOLUTION|>--- conflicted
+++ resolved
@@ -99,13 +99,8 @@
                    typeId: ModifierTypeId,
                    supplierOpt: Option[ConnectedPeer],
                    checksDone: Int = 0)
-<<<<<<< HEAD
-                  (implicit ec: ExecutionContext): Unit = tryWithLogging {
-    assert(isCorrectTransition(status(id), Requested), s"Illegal status transition: ${status(id)} -> Requested")
-=======
                   (implicit ec: ExecutionContext): Unit = {
     require(isCorrectTransition(status(id), Requested), s"Illegal status transition: ${status(id)} -> Requested")
->>>>>>> 5526d5ff
     val cancellable = system.scheduler.scheduleOnce(deliveryTimeout, nvsRef, CheckDelivery(supplierOpt, typeId, id))
     requested.put(id, RequestedInfo(supplierOpt, cancellable, checksDone))
   }
@@ -119,11 +114,7 @@
     */
   def setInvalid(id: ModifierId): Option[ConnectedPeer] = {
     val oldStatus: ModifiersStatus = status(id)
-<<<<<<< HEAD
-    assert(isCorrectTransition(oldStatus, Invalid), s"Illegal status transition: $oldStatus -> Invalid")
-=======
     require(isCorrectTransition(oldStatus, Invalid), s"Illegal status transition: $oldStatus -> Invalid")
->>>>>>> 5526d5ff
     val senderOpt = oldStatus match {
       case Requested =>
         requested(id).cancellable.cancel()
@@ -142,11 +133,7 @@
     */
   def setHeld(id: ModifierId): Unit = {
     val oldStatus: ModifiersStatus = status(id)
-<<<<<<< HEAD
-    assert(isCorrectTransition(oldStatus, Held), s"Illegal status transition: $oldStatus -> Held")
-=======
     require(isCorrectTransition(oldStatus, Held), s"Illegal status transition: $oldStatus -> Held")
->>>>>>> 5526d5ff
     clearStatusForModifier(id, oldStatus) // we need only to clear old status in this case
   }
 
@@ -160,11 +147,7 @@
     */
   def setUnknown(id: ModifierId): Unit = {
     val oldStatus: ModifiersStatus = status(id)
-<<<<<<< HEAD
-    assert(isCorrectTransition(oldStatus, Unknown), s"Illegal status transition: $oldStatus -> Unknown")
-=======
     require(isCorrectTransition(oldStatus, Unknown), s"Illegal status transition: $oldStatus -> Unknown")
->>>>>>> 5526d5ff
     clearStatusForModifier(id, oldStatus) // we need only to clear old status in this case
   }
 
@@ -173,11 +156,7 @@
     */
   def setReceived(id: ModifierId, sender: ConnectedPeer): Unit = {
     val oldStatus: ModifiersStatus = status(id)
-<<<<<<< HEAD
-    assert(isCorrectTransition(oldStatus, Invalid), s"Illegal status transition: $oldStatus -> Received")
-=======
     require(isCorrectTransition(oldStatus, Invalid), s"Illegal status transition: $oldStatus -> Received")
->>>>>>> 5526d5ff
     if (oldStatus != Received) {
       requested(id).cancellable.cancel()
       requested.remove(id)
@@ -205,16 +184,6 @@
     }
   }
 
-<<<<<<< HEAD
-  private def tryWithLogging[T](fn: => T): Try[T] = {
-    Try(fn).recoverWith {
-      case e: StopExpectingError =>
-        log.warn(e.getMessage)
-        Failure(e)
-      case e =>
-        log.warn("Unexpected error", e)
-        Failure(e)
-=======
   private def clearStatusForModifier(id: ModifierId, oldStatus: ModifiersStatus): Unit = {
     oldStatus match {
       case Requested =>
@@ -224,19 +193,6 @@
         received.remove(id)
       case _ =>
         ()
->>>>>>> 5526d5ff
-    }
-  }
-
-  private def clearStatusForModifier(id: ModifierId, oldStatus: ModifiersStatus): Unit = {
-    oldStatus match {
-      case Requested =>
-        requested(id).cancellable.cancel()
-        requested.remove(id).flatMap(_.peer)
-      case Received =>
-        received.remove(id)
-      case _ =>
-        ()
     }
   }
 
