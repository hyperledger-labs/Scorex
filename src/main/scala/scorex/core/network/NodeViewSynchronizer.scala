--- conflicted
+++ resolved
@@ -18,11 +18,8 @@
 import scala.concurrent.ExecutionContext
 import scala.concurrent.duration._
 import scala.language.postfixOps
-<<<<<<< HEAD
 import scala.reflect.ClassTag
-=======
 import scala.util.Success
->>>>>>> 61712516
 
 /**
   * A component which is synchronizing local node view (locked inside NodeViewHolder) with the p2p network.
