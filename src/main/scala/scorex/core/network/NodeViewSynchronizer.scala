package scorex.core.network

import akka.actor.{Actor, ActorRef}
<<<<<<< HEAD
=======
import scorex.core.{LocalInterface, NodeViewHolder, NodeViewModifier}
>>>>>>> 6cf1b258
import scorex.core.NodeViewHolder._
import scorex.core.NodeViewModifier.{ModifierId, ModifierTypeId}
import scorex.core.consensus.{History, SyncInfo}
import scorex.core.network.NetworkController.{DataFromPeer, SendToNetwork}
import scorex.core.network.message.BasicMsgDataTypes._
import scorex.core.network.message.{InvSpec, RequestModifierSpec, _}
import scorex.core.serialization.ScorexKryoPool
import scorex.core.transaction.Transaction
import scorex.core.transaction.box.proposition.Proposition
import scorex.core.{NodeViewHolder, NodeViewModifier}

import scala.collection.mutable
<<<<<<< HEAD
=======
import scorex.core.network.message.BasicMsgDataTypes._
import scorex.core.utils.ScorexLogging
import scorex.crypto.encode.Base58

import scala.concurrent.duration._
import scala.concurrent.ExecutionContext.Implicits.global
>>>>>>> 6cf1b258

/**
  * A middle layer between a node view holder(NodeViewHolder) and a network
  *
  * @param networkControllerRef
  * @param viewHolderRef
  * @param localInterfaceRef
  * @param syncInfoSpec
  * @tparam P
  * @tparam TX
  * @tparam SIS
  */
class NodeViewSynchronizer[P <: Proposition, TX <: Transaction[P], SI <: SyncInfo, SIS <: SyncInfoSpec[SI]]
<<<<<<< HEAD
(networkControllerRef: ActorRef, viewHolderRef: ActorRef, syncInfoSpec: SIS, pool: ScorexKryoPool) extends Actor {
=======
(networkControllerRef: ActorRef,
 viewHolderRef: ActorRef,
 localInterfaceRef: ActorRef,
 syncInfoSpec: SIS) extends Actor with ScorexLogging {
>>>>>>> 6cf1b258

  import NodeViewSynchronizer._
  import scorex.core.NodeViewModifier._
  import History.HistoryComparisonResult._

  //modifier ids asked from other nodes are kept in order to check then
  //against objects sent
  private val asked = mutable.Map[ModifierTypeId, mutable.Set[ModifierId]]()

  private val seniors = mutable.Set[String]()
  private val juniors = mutable.Set[String]()
  private val equals = mutable.Set[String]()

  override def preStart(): Unit = {
    //register as a handler for some types of messages
    val messageSpecs = Seq(InvSpec, RequestModifierSpec, ModifiersSpec, syncInfoSpec)
    networkControllerRef ! NetworkController.RegisterMessagesHandler(messageSpecs, self)

    //subscribe for failed transaction,
    val events = Seq(
      NodeViewHolder.EventType.FailedTransaction,
      NodeViewHolder.EventType.FailedPersistentModifier,
      NodeViewHolder.EventType.SuccessfulTransaction,
      NodeViewHolder.EventType.SuccessfulPersistentModifier
    )
    viewHolderRef ! Subscribe(events)

    context.system.scheduler.schedule(2.seconds, 15.seconds)(self ! GetLocalSyncInfo)
  }

  private def sendModifierIfLocal[M <: NodeViewModifier](m: M, source: Option[ConnectedPeer]): Unit =
    if (source.isEmpty) {
      val data = m.modifierTypeId -> Seq(m.id -> pool.toBytesWithoutClass(m)).toMap
      val msg = Message(ModifiersSpec, Right(data), None)
    //  networkControllerRef ! SendToNetwork(msg, Broadcast) todo: uncomment, send only inv to equals
    }

  private def viewHolderEvents: Receive = {
    case FailedTransaction(tx, throwable, source) =>
    //todo: ban source peer?
    case FailedModification(mod, throwable, source) =>
    //todo: ban source peer?

    case SuccessfulTransaction(tx, source) => sendModifierIfLocal(tx, source)
    case SuccessfulModification(mod, source) => sendModifierIfLocal(mod, source)
  }

  private def getLocalSyncInfo: Receive = {
    case GetLocalSyncInfo =>
      viewHolderRef ! NodeViewHolder.GetSyncInfo
  }

  //sending out sync message to a random peer
  private def syncSend: Receive = {
    case CurrentSyncInfo(syncInfo: SI) =>
      networkControllerRef ! SendToNetwork(Message(syncInfoSpec, Right(syncInfo), None), SendToRandom)
  }


  //sync info is coming from another node
  private def processSync: Receive = {
    case DataFromPeer(spec, syncData: SI, remote)
      if spec.messageCode == syncInfoSpec.messageCode =>

      viewHolderRef ! OtherNodeSyncingInfo(remote, syncData)
  }

  //view holder is telling other node status
  private def processSyncStatus: Receive = {
    case OtherNodeSyncingStatus(remote, status, remoteSyncInfo, localSyncInfo: SI, extOpt) =>
      if (!remoteSyncInfo.answer) {
        networkControllerRef ! SendToNetwork(Message(syncInfoSpec, Right(localSyncInfo), None), SendToRandom)
      }

      val seniorsBefore = seniors.size

      val remoteHost = remote.socketAddress.getAddress.getHostAddress

      seniors.remove(remoteHost)
      juniors.remove(remoteHost)
      equals.remove(remoteHost)

      status match {
        case Older =>
          seniors.add(remoteHost)

        case Younger =>
          juniors.add(remoteHost)
          assert(extOpt.isDefined)
          val ext = extOpt.get
          ext.groupBy(_._1).mapValues(_.map(_._2)).foreach {
            case (mid, mods) =>
              networkControllerRef ! SendToNetwork(Message(InvSpec, Right(mid -> mods), None), SendToPeer(remote))
          }

        case Equal =>
          equals.add(remoteHost)
      }

      val seniorsAfter = seniors.size

      if (seniorsBefore > 0 && seniorsAfter == 0){
        localInterfaceRef ! LocalInterface.NoBetterNeighbour
      }

      if (seniorsBefore == 0 && seniorsAfter > 0){
        localInterfaceRef ! LocalInterface.BetterNeighbourAppeared
      }
  }

  //object ids coming from other node
  private def processInv: Receive = {
    case DataFromPeer(spec, invData: InvData@unchecked, remote)
      if spec.messageCode == InvSpec.messageCode =>

      viewHolderRef ! CompareViews(remote, invData._1, invData._2)
  }

  //other node asking for objects by their ids
  private def modifiersReq: Receive = {
    case DataFromPeer(spec, invData: InvData@unchecked, remote)
      if spec.messageCode == RequestModifierSpec.messageCode =>

      viewHolderRef ! GetLocalObjects(remote, invData._1, invData._2)
  }

  //other node is sending objects
  private def modifiersFromRemote: Receive = {
    case DataFromPeer(spec, data: ModifiersData@unchecked, remote)
      if spec.messageCode == ModifiersSpec.messageCode =>

      val typeId = data._1
      val modifiers = data._2

      val askedIds = asked.getOrElse(typeId, mutable.Set())

      log.info(s"Got modifiers with ids ${data._2.keySet.map(Base58.encode).mkString(",")}")
      log.info(s"Asked ids ${data._2.keySet.map(Base58.encode).mkString(",")}")

      val fm = modifiers.flatMap{case(mid, mod) =>
        if(askedIds.exists(id => id sameElements mid)){
          askedIds.retain(id => !(id sameElements mid))
          Some(mod)
        } else {
          None
          //todo: remote peer has sent some object not requested -> ban?
        }
      }.toSeq

      asked.put(typeId, askedIds)
      val msg = ModifiersFromRemote(remote, data._1, fm)
      viewHolderRef ! msg
  }

  //local node sending object ids to remote
  private def requestFromLocal: Receive = {
    case RequestFromLocal(peer, modifierTypeId, modifierIds) =>

      if (modifierIds.nonEmpty) {
        val msg = Message(RequestModifierSpec, Right(modifierTypeId -> modifierIds), None)
        peer.handlerRef ! msg
      }
      val newIds = asked.getOrElse(modifierTypeId, mutable.Set()) ++ modifierIds
      asked.put(modifierTypeId, newIds)
  }

  //local node sending out objects requested to remote
  private def responseFromLocal: Receive = {
    case ResponseFromLocal(peer, typeId, modifiers: Seq[NodeViewModifier]) =>
      if (modifiers.nonEmpty) {
        val modType = modifiers.head.modifierTypeId
        val m = modType -> modifiers.map(m => m.id -> pool.toBytesWithoutClass(m)).toMap
        val msg = Message(ModifiersSpec, Right(m), None)
        peer.handlerRef ! msg
      }
  }

  override def receive: Receive =
    getLocalSyncInfo orElse
      syncSend orElse
      processSync orElse
      processSyncStatus orElse
      processInv orElse
      modifiersReq orElse
      requestFromLocal orElse
      responseFromLocal orElse
      modifiersFromRemote orElse
      viewHolderEvents orElse {
        case a: Any => log.error("Strange input: " + a)
    }
}

object NodeViewSynchronizer {

  case object GetLocalSyncInfo

  case class CompareViews(source: ConnectedPeer, modifierTypeId: ModifierTypeId, modifierIds: Seq[ModifierId])

  case class GetLocalObjects(source: ConnectedPeer, modifierTypeId: ModifierTypeId, modifierIds: Seq[ModifierId])

  case class RequestFromLocal(source: ConnectedPeer, modifierTypeId: ModifierTypeId, modifierIds: Seq[ModifierId])

  case class ResponseFromLocal[M <: NodeViewModifier](source: ConnectedPeer, modifierTypeId: ModifierTypeId, localObjects: Seq[M])

  case class ModifiersFromRemote(source: ConnectedPeer, modifierTypeId: ModifierTypeId, remoteObjects: Seq[Array[Byte]])

  case class OtherNodeSyncingInfo[SI <: SyncInfo](peer: ConnectedPeer, syncInfo: SI)

}<|MERGE_RESOLUTION|>--- conflicted
+++ resolved
@@ -1,10 +1,6 @@
 package scorex.core.network
 
 import akka.actor.{Actor, ActorRef}
-<<<<<<< HEAD
-=======
-import scorex.core.{LocalInterface, NodeViewHolder, NodeViewModifier}
->>>>>>> 6cf1b258
 import scorex.core.NodeViewHolder._
 import scorex.core.NodeViewModifier.{ModifierId, ModifierTypeId}
 import scorex.core.consensus.{History, SyncInfo}
@@ -14,43 +10,28 @@
 import scorex.core.serialization.ScorexKryoPool
 import scorex.core.transaction.Transaction
 import scorex.core.transaction.box.proposition.Proposition
-import scorex.core.{NodeViewHolder, NodeViewModifier}
+import scorex.core.utils.ScorexLogging
+import scorex.core.{LocalInterface, NodeViewHolder, NodeViewModifier}
+import scorex.crypto.encode.Base58
 
 import scala.collection.mutable
-<<<<<<< HEAD
-=======
-import scorex.core.network.message.BasicMsgDataTypes._
-import scorex.core.utils.ScorexLogging
-import scorex.crypto.encode.Base58
-
+import scala.concurrent.ExecutionContext.Implicits.global
 import scala.concurrent.duration._
-import scala.concurrent.ExecutionContext.Implicits.global
->>>>>>> 6cf1b258
 
 /**
   * A middle layer between a node view holder(NodeViewHolder) and a network
   *
-  * @param networkControllerRef
-  * @param viewHolderRef
-  * @param localInterfaceRef
-  * @param syncInfoSpec
-  * @tparam P
-  * @tparam TX
-  * @tparam SIS
   */
 class NodeViewSynchronizer[P <: Proposition, TX <: Transaction[P], SI <: SyncInfo, SIS <: SyncInfoSpec[SI]]
-<<<<<<< HEAD
-(networkControllerRef: ActorRef, viewHolderRef: ActorRef, syncInfoSpec: SIS, pool: ScorexKryoPool) extends Actor {
-=======
 (networkControllerRef: ActorRef,
  viewHolderRef: ActorRef,
  localInterfaceRef: ActorRef,
- syncInfoSpec: SIS) extends Actor with ScorexLogging {
->>>>>>> 6cf1b258
-
+ syncInfoSpec: SIS,
+ pool: ScorexKryoPool) extends Actor with ScorexLogging {
+
+  import History.HistoryComparisonResult._
   import NodeViewSynchronizer._
   import scorex.core.NodeViewModifier._
-  import History.HistoryComparisonResult._
 
   //modifier ids asked from other nodes are kept in order to check then
   //against objects sent
@@ -81,7 +62,7 @@
     if (source.isEmpty) {
       val data = m.modifierTypeId -> Seq(m.id -> pool.toBytesWithoutClass(m)).toMap
       val msg = Message(ModifiersSpec, Right(data), None)
-    //  networkControllerRef ! SendToNetwork(msg, Broadcast) todo: uncomment, send only inv to equals
+      //  networkControllerRef ! SendToNetwork(msg, Broadcast) todo: uncomment, send only inv to equals
     }
 
   private def viewHolderEvents: Receive = {
@@ -148,11 +129,11 @@
 
       val seniorsAfter = seniors.size
 
-      if (seniorsBefore > 0 && seniorsAfter == 0){
+      if (seniorsBefore > 0 && seniorsAfter == 0) {
         localInterfaceRef ! LocalInterface.NoBetterNeighbour
       }
 
-      if (seniorsBefore == 0 && seniorsAfter > 0){
+      if (seniorsBefore == 0 && seniorsAfter > 0) {
         localInterfaceRef ! LocalInterface.BetterNeighbourAppeared
       }
   }
@@ -186,8 +167,8 @@
       log.info(s"Got modifiers with ids ${data._2.keySet.map(Base58.encode).mkString(",")}")
       log.info(s"Asked ids ${data._2.keySet.map(Base58.encode).mkString(",")}")
 
-      val fm = modifiers.flatMap{case(mid, mod) =>
-        if(askedIds.exists(id => id sameElements mid)){
+      val fm = modifiers.flatMap { case (mid, mod) =>
+        if (askedIds.exists(id => id sameElements mid)) {
           askedIds.retain(id => !(id sameElements mid))
           Some(mod)
         } else {
@@ -235,7 +216,7 @@
       responseFromLocal orElse
       modifiersFromRemote orElse
       viewHolderEvents orElse {
-        case a: Any => log.error("Strange input: " + a)
+      case a: Any => log.error("Strange input: " + a)
     }
 }
 
