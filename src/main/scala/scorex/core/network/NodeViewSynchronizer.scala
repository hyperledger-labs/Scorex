package scorex.core.network


import akka.actor.{Actor, ActorRef, Cancellable}
import scorex.core.NodeViewHolder._
import scorex.core.consensus.{History, HistoryReader, SyncInfo}
import scorex.core.consensus.History.HistoryComparisonResult
import scorex.core.network.NetworkController.{DataFromPeer, SendToNetwork}
import scorex.core.network.message.{InvSpec, RequestModifierSpec, _}
import scorex.core.network.peer.PeerManager
import scorex.core.network.peer.PeerManager.HandshakedPeer
import scorex.core.network.peer.PeerManager.DisconnectedPeer
import scorex.core.transaction.box.proposition.Proposition
import scorex.core.transaction.{MempoolReader, Transaction}
<<<<<<< HEAD
import scorex.core.utils.{NetworkTime}
import scorex.core._
=======
import scorex.core.utils.{NetworkTime, NetworkTimeProvider, ScorexLogging}
import scorex.core.{PersistentNodeViewModifier, _}
import scorex.crypto.encode.Base58

>>>>>>> f6c98e41
import scala.collection.mutable
import scorex.core.network.message.BasicMsgDataTypes._
import scorex.core.settings.NetworkSettings
import scorex.core.utils.ScorexLogging
import scorex.crypto.encode.Base58
import scala.concurrent.duration._
import scala.concurrent.ExecutionContext.Implicits.global
import scala.language.postfixOps

/**
  * A middle layer between a node view holder(NodeViewHolder) and the p2p network
  *
  * @param networkControllerRef reference to network controller actor
  * @param viewHolderRef        reference to node view holder actor
  * @param localInterfaceRef    reference to local interface actor
  * @param syncInfoSpec         SyncInfo specification
  * @tparam P   proposition
  * @tparam TX  transaction
  * @tparam SIS SyncInfoMessage specification
  */
class NodeViewSynchronizer[P <: Proposition,
TX <: Transaction[P],
SI <: SyncInfo,
SIS <: SyncInfoMessageSpec[SI],
PMOD <: PersistentNodeViewModifier,
HR <: HistoryReader[PMOD, SI],
MR <: MempoolReader[TX]](networkControllerRef: ActorRef,
                         viewHolderRef: ActorRef,
                         localInterfaceRef: ActorRef,
                         syncInfoSpec: SIS,
                         networkSettings: NetworkSettings,
                         timeProvider: NetworkTimeProvider) extends Actor with ScorexLogging {

  import NodeViewSynchronizer._
  import History.HistoryComparisonResult._

  type Timestamp = Long

  protected val deliveryTimeout: FiniteDuration = networkSettings.deliveryTimeout
  protected val maxDeliveryChecks: Int = networkSettings.maxDeliveryChecks
  protected val deliveryTracker = new DeliveryTracker(context, deliveryTimeout, maxDeliveryChecks, self)

  /**
    We cache peers along with their statuses (whether another peer is ahead or behind of ours,
    or comparison is not possible, or status is not yet known)
   **/
  protected val statuses = mutable.Map[ConnectedPeer, HistoryComparisonResult.Value]()
  protected val statusUpdated = mutable.Map[ConnectedPeer, Timestamp]()

  protected var stableSyncRegime = false
  protected var scheduler: Cancellable = _

  protected var lastSyncInfoSentTime: Long = 0L
  protected var historyReaderOpt: Option[HR] = None
  protected var mempoolReaderOpt: Option[MR] = None

  def readers: Option[(HR, MR)] = historyReaderOpt.flatMap(h => mempoolReaderOpt.map(mp => (h, mp)))

  private def updateStatus(peer: ConnectedPeer, status: HistoryComparisonResult.Value): Unit = {
    statuses.update(peer, status)
  }

  protected def updateTime(peer: ConnectedPeer): Unit = {
<<<<<<< HEAD
    statusUpdated.update(peer, NetworkTime.time())
=======
    lastSyncSend.update(peer, timeProvider.time())
>>>>>>> f6c98e41
  }

  protected val invSpec = new InvSpec(networkSettings.maxInvObjects)
  protected val requestModifierSpec = new RequestModifierSpec(networkSettings.maxInvObjects)

  override def preStart(): Unit = {
    //register as a handler for some types of messages
    val messageSpecs = Seq(invSpec, requestModifierSpec, ModifiersSpec, syncInfoSpec)
    networkControllerRef ! NetworkController.RegisterMessagesHandler(messageSpecs, self)

    val pmEvents = Seq(
      PeerManager.EventType.Handshaked,
      PeerManager.EventType.Disconnected
    )

    networkControllerRef ! NetworkController.SubscribePeerManagerEvent(pmEvents)

    val vhEvents = Seq(
      NodeViewHolder.EventType.HistoryChanged,
      NodeViewHolder.EventType.MempoolChanged,
      NodeViewHolder.EventType.FailedTransaction,
      NodeViewHolder.EventType.SuccessfulTransaction,
      NodeViewHolder.EventType.SyntacticallyFailedPersistentModifier,
      NodeViewHolder.EventType.SemanticallyFailedPersistentModifier,
      NodeViewHolder.EventType.SuccessfulSyntacticallyValidModifier,
      NodeViewHolder.EventType.SuccessfulSemanticallyValidModifier
    )
    viewHolderRef ! Subscribe(vhEvents)
    viewHolderRef ! GetNodeViewChanges(history = true, state = false, vault = false, mempool = true)

    scheduler = context.system.scheduler.schedule(2.seconds, networkSettings.syncInterval)(self ! SendLocalSyncInfo)

  }

  protected def broadcastModifierInv[M <: NodeViewModifier](m: M): Unit = {
    val msg = Message(invSpec, Right(m.modifierTypeId -> Seq(m.id)), None)
    networkControllerRef ! SendToNetwork(msg, Broadcast)
  }

  protected def viewHolderEvents: Receive = {
    case SuccessfulTransaction(tx) => broadcastModifierInv(tx)
    case FailedTransaction(tx, throwable) =>
    //todo: ban source peer?

    case SyntacticallySuccessfulModifier(mod) =>
    case SyntacticallyFailedModification(mod, throwable) =>
    //todo: ban source peer?

    case SemanticallySuccessfulModifier(mod) => broadcastModifierInv(mod)
    case SemanticallyFailedModification(mod, throwable) =>
    //todo: ban source peer?
    case ChangedHistory(reader: HR@unchecked) if reader.isInstanceOf[HR] =>
      //TODO isInstanceOf ?
      //TODO type erasure
      historyReaderOpt = Some(reader)

    case ChangedMempool(reader: MR@unchecked) if reader.isInstanceOf[MR] =>
      //TODO isInstanceOf ?
      //TODO type erasure
      mempoolReaderOpt = Some(reader)
  }

  protected def peerManagerEvents: Receive = {
    case HandshakedPeer(remote) =>
      updateStatus(remote, HistoryComparisonResult.Unknown)
      updateTime(remote)

    case DisconnectedPeer(remote) => // todo: does nothing for now
  }

  /**
    * To send out regular sync signal, we first send a request to node view holder to get current syncing information
    */
  protected def getLocalSyncInfo: Receive = {
    case SendLocalSyncInfo =>
      val currentTime = timeProvider.time()
      if (currentTime - lastSyncInfoSentTime < (networkSettings.syncInterval.toMillis / 2)) {
        //TODO should never reach this point
        log.debug("Trying to send sync info too often")
      } else {
        lastSyncInfoSentTime = currentTime

        historyReaderOpt.foreach { r =>
          syncSend(r.syncInfo)
        }
      }
  }

  /**
    * Logic to send a sync signal to other peers: we whether send the signal to all the peers we haven't got status
    * for more than "syncStatusRefresh" setting says, or the signal is to be sent to all the unknown nodes and a random
    * peer which is older
    */
  protected def syncSend(syncInfo: SI): Unit = {
<<<<<<< HEAD
      val timeout = if(stableSyncRegime) networkSettings.syncStatusRefreshStable else networkSettings.syncStatusRefresh
      val minInterval = if(stableSyncRegime) networkSettings.syncIntervalStable else networkSettings.syncInterval

      val outdated = statusUpdated
        .filter(t => (System.currentTimeMillis() - t._2).millis > timeout)
        .keys
        .toSeq

      val peersToSend = if (outdated.nonEmpty) {
        outdated
      } else {
        val unknowns = statuses.filter(_._2 == HistoryComparisonResult.Unknown).keys.toIndexedSeq
        val olders = statuses.filter(_._2 == HistoryComparisonResult.Older).keys.toIndexedSeq
        if (olders.nonEmpty) olders(scala.util.Random.nextInt(olders.size)) +: unknowns else unknowns
      }.filter(peer => (System.currentTimeMillis() - statusUpdated(peer)).millis >= minInterval)

      if(peersToSend.nonEmpty) {
        peersToSend.foreach(updateTime)
        networkControllerRef ! SendToNetwork(Message(syncInfoSpec, Right(syncInfo), None), SendToPeers(peersToSend))
      }
=======
    val peersToSend = statuses.filter(s => s._2 == HistoryComparisonResult.Nonsense ||
      s._2 == HistoryComparisonResult.Unknown ||
      s._2 == HistoryComparisonResult.Older ||
      lastSyncSend.get(s._1).exists(t => (timeProvider.time() - t).millis > networkSettings.syncStatusRefresh))
      .keys.toIndexedSeq
    peersToSend.foreach(updateTime)
    log.debug(s"Sending Sync messages to ${peersToSend.size} peers.")

    networkControllerRef ! SendToNetwork(Message(syncInfoSpec, Right(syncInfo), None), SendToPeers(peersToSend))
>>>>>>> f6c98e41
  }


  //sync info is coming from another node
  protected def processSync: Receive = {
    case DataFromPeer(spec, syncInfo: SI@unchecked, remote)
      if spec.messageCode == syncInfoSpec.messageCode =>
      historyReaderOpt match {
        case Some(historyReader) =>
          val extensionOpt = historyReader.continuationIds(syncInfo, networkSettings.networkChunkSize)
          val ext = extensionOpt.getOrElse(Seq())
          val comparison = historyReader.compare(syncInfo)
          log.debug(s"Comparison with $remote having starting points ${idsToString(syncInfo.startingPoints)}. " +
            s"Comparison result is $comparison. Sending extension of length ${ext.length}: ${idsToString(ext)}")

          if (!(extensionOpt.nonEmpty || comparison != HistoryComparisonResult.Younger)) {
            log.warn("Extension is empty while comparison is younger")
          }

          self ! OtherNodeSyncingStatus(
            remote,
            comparison,
            syncInfo,
            historyReader.syncInfo,
            extensionOpt
          )
        case _ =>
      }
  }

  //view holder is telling other node status
  protected def processSyncStatus: Receive = {
    case OtherNodeSyncingStatus(remote, status, remoteSyncInfo, localSyncInfo: SI@unchecked, extOpt) =>
      val seniorsBefore = statuses.count(_._2 == Older)

      updateStatus(remote, status)

      status match {
        case Nonsense =>
          //todo: we should ban peer if its view is totally different from ours
          log.warn("Got nonsense")
        case Equal =>
        case Older =>
        case Younger =>
          if (extOpt.isEmpty) {
            log.warn("extOpt is empty for Younger brother")
          } else {
            val ext = extOpt.get
            ext.groupBy(_._1).mapValues(_.map(_._2)).foreach {
              case (mid, mods) =>
                networkControllerRef ! SendToNetwork(Message(invSpec, Right(mid -> mods), None), SendToPeer(remote))
            }
          }
        //todo: should we ban peer if its status is unknown after getting info from it?
        case Unknown => log.warn("Peer status is still unknown")
      }

      val seniorsAfter = statuses.count(_._2 == Older)

      if (seniorsBefore > 0 && seniorsAfter == 0) {
        log.info("Syncing is done, switching to stable regime")
        stableSyncRegime = true
        scheduler.cancel()
        scheduler = context.system.scheduler.schedule(2 seconds, networkSettings.syncIntervalStable)(self ! SendLocalSyncInfo)
        localInterfaceRef ! LocalInterface.NoBetterNeighbour
      }
      if (seniorsBefore == 0 && seniorsAfter > 0) {
        localInterfaceRef ! LocalInterface.BetterNeighbourAppeared
      }
  }

  //object ids coming from other node
  protected def processInv: Receive = {
    case DataFromPeer(spec, invData: InvData@unchecked, remote)
      if spec.messageCode == InvSpec.MessageCode =>
      //TODO can't replace here because of modifiers cache

      viewHolderRef ! CompareViews(remote, invData._1, invData._2)
  }

  //other node asking for objects by their ids
  protected def modifiersReq: Receive = {
    case DataFromPeer(spec, invData: InvData@unchecked, remote)
      if spec.messageCode == RequestModifierSpec.MessageCode =>

      readers.foreach { reader =>
        val objs: Seq[NodeViewModifier] = invData._1 match {
          case typeId: ModifierTypeId if typeId == Transaction.ModifierTypeId =>
            reader._2.getAll(invData._2)
          case _: ModifierTypeId =>
            invData._2.flatMap(id => reader._1.modifierById(id))
        }

        log.debug(s"Requested ${invData._2.length} modifiers ${idsToString(invData)}, " +
          s"sending ${objs.length} modifiers ${idsToString(invData._1, objs.map(_.id))} ")
        self ! NodeViewSynchronizer.ResponseFromLocal(remote, invData._1, objs)
      }
  }

  /**
    * Logic to process modifiers got from another peer
    */
  protected def modifiersFromRemote: Receive = {
    case DataFromPeer(spec, data: ModifiersData@unchecked, remote)
      if spec.messageCode == ModifiersSpec.messageCode =>

      val typeId = data._1
      val modifiers = data._2

      log.info(s"Got modifiers of type $typeId with ids ${data._2.keySet.map(Base58.encode).mkString(",")}")
      log.info(s"From remote connected peer: $remote")

      for ((id, _) <- modifiers) deliveryTracker.receive(typeId, id, remote)

      val (spam, fm) = modifiers partition {
        _ match {
          case (id, _) => deliveryTracker.isSpam(id)
        }
      }

      if (spam.nonEmpty) {
        log.info(s"Spam attempt: peer $remote has sent a non-requested modifiers of type $typeId with ids" +
          s": ${spam.keys.map(Base58.encode)}")
        penalizeSpammingPeer(remote)
        val mids = spam.keys.toSeq
        deliveryTracker.deleteSpam(mids)
      }

      if (fm.nonEmpty) {
        val mods = fm.values.toSeq
        viewHolderRef ! ModifiersFromRemote(remote, typeId, mods)
      }
  }

  //local node sending object ids to remote
  protected def requestFromLocal: Receive = {
    case RequestFromLocal(peer, modifierTypeId, modifierIds) =>

      if (modifierIds.nonEmpty) {
        val msg = Message(requestModifierSpec, Right(modifierTypeId -> modifierIds), None)
        peer.handlerRef ! msg
      }
      deliveryTracker.expect(peer, modifierTypeId, modifierIds)
  }

  // todo: make DeliveryTracker an independent actor and move checkDelivery there?

  //scheduler asking node view synchronizer to check whether requested messages have been delivered
  protected def checkDelivery: Receive = {
    case CheckDelivery(peer, modifierTypeId, modifierId) =>

      if (deliveryTracker.peerWhoDelivered(modifierId).contains(peer)) {
        deliveryTracker.delete(modifierId)
      }
      else {
        log.info(s"Peer $peer has not delivered asked modifier ${Base58.encode(modifierId)} on time")
        penalizeNonDeliveringPeer(peer)
        deliveryTracker.reexpect(peer, modifierTypeId, modifierId)
      }
  }

  protected def penalizeNonDeliveringPeer(peer: ConnectedPeer): Unit = {
    //todo: do something less harsh than blacklisting?
    //todo: proposal: add a new field to PeerInfo to count how many times
    //todo: the peer has been penalized for not delivering. In PeerManager,
    //todo: add something similar to FilterPeers to return only peers that
    //todo: have not been penalized too many times.

    // networkControllerRef ! Blacklist(peer)
  }

  protected def penalizeSpammingPeer(peer: ConnectedPeer): Unit = {
    //todo: consider something less harsh than blacklisting, see comment for previous function
    // networkControllerRef ! Blacklist(peer)
  }


  //local node sending out objects requested to remote
  protected def responseFromLocal: Receive = {
    case ResponseFromLocal(peer, _, modifiers: Seq[NodeViewModifier]) =>
      if (modifiers.nonEmpty) {
        val modType = modifiers.head.modifierTypeId
        val m = modType -> modifiers.map(m => m.id -> m.bytes).toMap
        val msg = Message(ModifiersSpec, Right(m), None)
        peer.handlerRef ! msg
      }
  }

  override def receive: Receive =
    getLocalSyncInfo orElse
      processSync orElse
      processSyncStatus orElse
      processInv orElse
      modifiersReq orElse
      requestFromLocal orElse
      responseFromLocal orElse
      modifiersFromRemote orElse
      viewHolderEvents orElse
      peerManagerEvents orElse
      checkDelivery orElse {
      case a: Any => log.error("Strange input: " + a)
    }
}

object NodeViewSynchronizer {

  case object SendLocalSyncInfo

  case class CompareViews(source: ConnectedPeer, modifierTypeId: ModifierTypeId, modifierIds: Seq[ModifierId])

  case class RequestFromLocal(source: ConnectedPeer, modifierTypeId: ModifierTypeId, modifierIds: Seq[ModifierId])

  case class ResponseFromLocal[M <: NodeViewModifier](source: ConnectedPeer, modifierTypeId: ModifierTypeId, localObjects: Seq[M])

  case class ModifiersFromRemote(source: ConnectedPeer, modifierTypeId: ModifierTypeId, remoteObjects: Seq[Array[Byte]])

  case class CheckDelivery(source: ConnectedPeer,
                           modifierTypeId: ModifierTypeId,
                           modifierId: ModifierId)

}<|MERGE_RESOLUTION|>--- conflicted
+++ resolved
@@ -12,15 +12,9 @@
 import scorex.core.network.peer.PeerManager.DisconnectedPeer
 import scorex.core.transaction.box.proposition.Proposition
 import scorex.core.transaction.{MempoolReader, Transaction}
-<<<<<<< HEAD
-import scorex.core.utils.{NetworkTime}
-import scorex.core._
-=======
-import scorex.core.utils.{NetworkTime, NetworkTimeProvider, ScorexLogging}
+import scorex.core.utils.NetworkTimeProvider
 import scorex.core.{PersistentNodeViewModifier, _}
-import scorex.crypto.encode.Base58
-
->>>>>>> f6c98e41
+
 import scala.collection.mutable
 import scorex.core.network.message.BasicMsgDataTypes._
 import scorex.core.settings.NetworkSettings
@@ -84,11 +78,7 @@
   }
 
   protected def updateTime(peer: ConnectedPeer): Unit = {
-<<<<<<< HEAD
-    statusUpdated.update(peer, NetworkTime.time())
-=======
-    lastSyncSend.update(peer, timeProvider.time())
->>>>>>> f6c98e41
+    statusUpdated.update(peer, timeProvider.time())
   }
 
   protected val invSpec = new InvSpec(networkSettings.maxInvObjects)
@@ -183,7 +173,6 @@
     * peer which is older
     */
   protected def syncSend(syncInfo: SI): Unit = {
-<<<<<<< HEAD
       val timeout = if(stableSyncRegime) networkSettings.syncStatusRefreshStable else networkSettings.syncStatusRefresh
       val minInterval = if(stableSyncRegime) networkSettings.syncIntervalStable else networkSettings.syncInterval
 
@@ -204,17 +193,6 @@
         peersToSend.foreach(updateTime)
         networkControllerRef ! SendToNetwork(Message(syncInfoSpec, Right(syncInfo), None), SendToPeers(peersToSend))
       }
-=======
-    val peersToSend = statuses.filter(s => s._2 == HistoryComparisonResult.Nonsense ||
-      s._2 == HistoryComparisonResult.Unknown ||
-      s._2 == HistoryComparisonResult.Older ||
-      lastSyncSend.get(s._1).exists(t => (timeProvider.time() - t).millis > networkSettings.syncStatusRefresh))
-      .keys.toIndexedSeq
-    peersToSend.foreach(updateTime)
-    log.debug(s"Sending Sync messages to ${peersToSend.size} peers.")
-
-    networkControllerRef ! SendToNetwork(Message(syncInfoSpec, Right(syncInfo), None), SendToPeers(peersToSend))
->>>>>>> f6c98e41
   }
 
 
