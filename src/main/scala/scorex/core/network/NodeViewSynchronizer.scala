package scorex.core.network


<<<<<<< HEAD
import akka.actor.{Actor, ActorRef}
import scorex.core.NodeViewHolder._
=======
import java.net.InetSocketAddress

import akka.actor.{Actor, ActorRef, ActorSystem, Props}
>>>>>>> 50a9348a
import scorex.core.consensus.{History, HistoryReader, SyncInfo}
import scorex.core.consensus.History.HistoryComparisonResult
import scorex.core.network.message.{InvSpec, RequestModifierSpec, _}
import scorex.core.network.peer.PeerManager
import scorex.core.transaction.box.proposition.Proposition
import scorex.core.transaction.{MempoolReader, Transaction}
import scorex.core.utils.NetworkTimeProvider
import scorex.core.{PersistentNodeViewModifier, _}
import scorex.core.network.message.BasicMsgDataTypes._
import scorex.core.network.peer.PeerManager.PeerManagerEvent
import scorex.core.settings.NetworkSettings
import scorex.core.utils.ScorexLogging
import scorex.crypto.encode.Base58
import scala.concurrent.duration._
import scala.concurrent.ExecutionContext.Implicits.global
import scala.language.postfixOps

/**
  * A component which is synchronizing local node view (locked inside NodeViewHolder) with the p2p network.
  *
  * @param networkControllerRef reference to network controller actor
  * @param viewHolderRef        reference to node view holder actor
  * @param localInterfaceRef    reference to local interface actor
  * @param syncInfoSpec         SyncInfo specification
  * @tparam P   proposition
  * @tparam TX  transaction
  * @tparam SIS SyncInfoMessage specification
  */
class NodeViewSynchronizer[P <: Proposition,
TX <: Transaction[P],
SI <: SyncInfo,
SIS <: SyncInfoMessageSpec[SI],
PMOD <: PersistentNodeViewModifier,
HR <: HistoryReader[PMOD, SI],
MR <: MempoolReader[TX]](networkControllerRef: ActorRef,
                         viewHolderRef: ActorRef,
                         localInterfaceRef: ActorRef,
                         syncInfoSpec: SIS,
                         networkSettings: NetworkSettings,
                         timeProvider: NetworkTimeProvider) extends Actor with ScorexLogging {

  import History.HistoryComparisonResult._

  import NodeViewSynchronizer.ReceivableMessages._
  import scorex.core.NodeViewLocalInterfaceSharedMessages.ReceivableMessages.{SuccessfulTransaction, FailedTransaction,
                                                                              SyntacticallySuccessfulModifier, SyntacticallyFailedModification,
                                                                              SemanticallySuccessfulModifier, SemanticallyFailedModification,
                                                                              ChangedHistory, ChangedMempool}
  import scorex.core.NodeViewHolder.ReceivableMessages.{Subscribe, GetNodeViewChanges, CompareViews, ModifiersFromRemote}
  import scorex.core.network.NetworkController.ReceivableMessages.{SendToNetwork, RegisterMessagesHandler, SubscribePeerManagerEvent}
  import scorex.core.network.NetworkControllerSharedMessages.ReceivableMessages.DataFromPeer

  protected val deliveryTimeout: FiniteDuration = networkSettings.deliveryTimeout
  protected val maxDeliveryChecks: Int = networkSettings.maxDeliveryChecks
  protected val invSpec = new InvSpec(networkSettings.maxInvObjects)
  protected val requestModifierSpec = new RequestModifierSpec(networkSettings.maxInvObjects)

  protected val deliveryTracker = new DeliveryTracker(context, deliveryTimeout, maxDeliveryChecks, self)
  protected val statusTracker = new SyncTracker(self, context, networkSettings, localInterfaceRef, timeProvider)

  protected var historyReaderOpt: Option[HR] = None
  protected var mempoolReaderOpt: Option[MR] = None

<<<<<<< HEAD
  private def readersOpt: Option[(HR, MR)] = historyReaderOpt.flatMap(h => mempoolReaderOpt.map(mp => (h, mp)))
=======
  def readers: Option[(HR, MR)] = historyReaderOpt.flatMap(h => mempoolReaderOpt.map(mp => (h, mp)))

  override def preStart(): Unit = {
    //register as a handler for synchronization-specific types of messages
    val messageSpecs = Seq(invSpec, requestModifierSpec, ModifiersSpec, syncInfoSpec)
    networkControllerRef ! RegisterMessagesHandler(messageSpecs, self)

    //register as a listener for peers got connected (handshaked) or disconnected
    val pmEvents = Seq(
      PeerManager.EventType.Handshaked,
      PeerManager.EventType.Disconnected
    )
    networkControllerRef ! SubscribePeerManagerEvent(pmEvents)
>>>>>>> 50a9348a


  protected def broadcastModifierInv[M <: NodeViewModifier](m: M): Unit = {
    val msg = Message(invSpec, Right(m.modifierTypeId -> Seq(m.id)), None)
    networkControllerRef ! SendToNetwork(msg, Broadcast)
  }

  protected def viewHolderEvents: Receive = {
    case SuccessfulTransaction(tx) =>
      broadcastModifierInv(tx)

    case FailedTransaction(tx, throwable) =>
    //todo: penalize source peer?

    case SyntacticallySuccessfulModifier(mod) =>
    case SyntacticallyFailedModification(mod, throwable) =>
    //todo: penalize source peer?

    case SemanticallySuccessfulModifier(mod) =>
      broadcastModifierInv(mod)

    case SemanticallyFailedModification(mod, throwable) =>
    //todo: penalize source peer?

    case ChangedHistory(reader: HR@unchecked) if reader.isInstanceOf[HR] =>
      //TODO isInstanceOf, type erasure
      historyReaderOpt = Some(reader)

    case ChangedMempool(reader: MR@unchecked) if reader.isInstanceOf[MR] =>
      //TODO isInstanceOf, type erasure
      mempoolReaderOpt = Some(reader)
  }

  protected def peerManagerEvents: Receive = {
    case HandshakedPeer(remote) =>
      statusTracker.updateStatus(remote, HistoryComparisonResult.Unknown)

    case DisconnectedPeer(remote) =>
      statusTracker.clearStatus(remote)
  }

  protected def getLocalSyncInfo: Receive = {
    case SendLocalSyncInfo =>
      //todo: why this condition?
      if (statusTracker.elapsedTimeSinceLastSync() < (networkSettings.syncInterval.toMillis / 2)) {
        //TODO should never reach this point
        log.debug("Trying to send sync info too often")
      } else {
        historyReaderOpt.foreach(r => sendSync(r.syncInfo))
      }
  }

  protected def sendSync(syncInfo: SI): Unit = {
    val peers = statusTracker.peersToSyncWith()
    if (peers.nonEmpty)
      networkControllerRef ! SendToNetwork(Message(syncInfoSpec, Right(syncInfo), None), SendToPeers(peers))
  }

  //sync info is coming from another node
  protected def processSync: Receive = {
    case DataFromPeer(spec, syncInfo: SI@unchecked, remote)
      if spec.messageCode == syncInfoSpec.messageCode =>

      historyReaderOpt match {
        case Some(historyReader) =>
          val extensionOpt = historyReader.continuationIds(syncInfo, networkSettings.networkChunkSize)
          val ext = extensionOpt.getOrElse(Seq())
          val comparison = historyReader.compare(syncInfo)
          log.debug(s"Comparison with $remote having starting points ${idsToString(syncInfo.startingPoints)}. " +
            s"Comparison result is $comparison. Sending extension of length ${ext.length}")
          log.trace(s"Extension ids: ${idsToString(ext)}")

          if (!(extensionOpt.nonEmpty || comparison != HistoryComparisonResult.Younger)) {
            log.warn("Extension is empty while comparison is younger")
          }

          self ! OtherNodeSyncingStatus(remote, comparison, extensionOpt)
        case _ =>
      }
  }


  // Send history extension to the (less developed) peer 'remote' which does not have it.
  def sendExtension(remote: ConnectedPeer,
                    status: HistoryComparisonResult.Value,
                    extOpt: Option[Seq[(ModifierTypeId, ModifierId)]]): Unit = extOpt match {
    case None => log.warn(s"extOpt is empty for: $remote. Its status is: $status.")
    case Some(ext) =>
      ext.groupBy(_._1).mapValues(_.map(_._2)).foreach {
        case (mid, mods) =>
          networkControllerRef ! SendToNetwork(Message(invSpec, Right(mid -> mods), None), SendToPeer(remote))
      }
  }

  //view holder is telling other node status
  protected def processSyncStatus: Receive = {
    case OtherNodeSyncingStatus(remote, status, extOpt) =>
      statusTracker.updateStatus(remote, status)

      status match {
        case Unknown =>
          //todo: should we ban peer if its status is unknown after getting info from it?
          log.warn("Peer status is still unknown")
        case Nonsense =>
          //todo: fix, see https://github.com/ScorexFoundation/Scorex/issues/158
          log.warn("Got nonsense")
        case Younger =>
          sendExtension(remote, status, extOpt)
        case _ => // does nothing for `Equal` and `Older`
      }
  }

  //object ids coming from other node
  protected def processInv: Receive = {
    case DataFromPeer(spec, invData: InvData@unchecked, remote)
      if spec.messageCode == InvSpec.MessageCode =>

      //TODO can't replace viewHolderRef with a reader because of modifiers cache
      viewHolderRef ! CompareViews(remote, invData._1, invData._2)
  }

  //other node asking for objects by their ids
  protected def modifiersReq: Receive = {
    case DataFromPeer(spec, invData: InvData@unchecked, remote)
      if spec.messageCode == RequestModifierSpec.MessageCode =>

      readersOpt.foreach { readers =>
        val objs: Seq[NodeViewModifier] = invData._1 match {
          case typeId: ModifierTypeId if typeId == Transaction.ModifierTypeId =>
            readers._2.getAll(invData._2)
          case _: ModifierTypeId =>
            invData._2.flatMap(id => readers._1.modifierById(id))
        }

        log.debug(s"Requested ${invData._2.length} modifiers ${idsToString(invData)}, " +
          s"sending ${objs.length} modifiers ${idsToString(invData._1, objs.map(_.id))} ")
        self ! ResponseFromLocal(remote, invData._1, objs)
      }
  }

  /**
    * Logic to process modifiers got from another peer
    */
  protected def modifiersFromRemote: Receive = {
    case DataFromPeer(spec, data: ModifiersData@unchecked, remote)
      if spec.messageCode == ModifiersSpec.messageCode =>

      val typeId = data._1
      val modifiers = data._2

      log.info(s"Got modifiers of type $typeId from remote connected peer: $remote")
      log.trace(s"Received modifier ids ${data._2.keySet.map(Base58.encode).mkString(",")}")

      for ((id, _) <- modifiers) deliveryTracker.receive(typeId, id, remote)

      val (spam, fm) = modifiers partition { case (id, _) => deliveryTracker.isSpam(id) }

      if (spam.nonEmpty) {
        log.info(s"Spam attempt: peer $remote has sent a non-requested modifiers of type $typeId with ids" +
          s": ${spam.keys.map(Base58.encode)}")
        penalizeSpammingPeer(remote)
        val mids = spam.keys.toSeq
        deliveryTracker.deleteSpam(mids)
      }

      if (fm.nonEmpty) {
        val mods = fm.values.toSeq
        viewHolderRef ! ModifiersFromRemote(remote, typeId, mods)
      }
  }

  //local node sending object ids to remote
  protected def requestFromLocal: Receive = {
    case RequestFromLocal(peer, modifierTypeId, modifierIds) =>

      if (modifierIds.nonEmpty) {
        val msg = Message(requestModifierSpec, Right(modifierTypeId -> modifierIds), None)
        peer.handlerRef ! msg
      }
      deliveryTracker.expect(peer, modifierTypeId, modifierIds)
  }

  // todo: make DeliveryTracker an independent actor and move checkDelivery there?

  //scheduler asking node view synchronizer to check whether requested messages have been delivered
  protected def checkDelivery: Receive = {
    case CheckDelivery(peer, modifierTypeId, modifierId) =>

      if (deliveryTracker.peerWhoDelivered(modifierId).contains(peer)) {
        deliveryTracker.delete(modifierId)
      }
      else {
        log.info(s"Peer $peer has not delivered asked modifier ${Base58.encode(modifierId)} on time")
        penalizeNonDeliveringPeer(peer)
        deliveryTracker.reexpect(peer, modifierTypeId, modifierId)
      }
  }

  protected def penalizeNonDeliveringPeer(peer: ConnectedPeer): Unit = {
    //todo: do something less harsh than blacklisting?
    //todo: proposal: add a new field to PeerInfo to count how many times
    //todo: the peer has been penalized for not delivering. In PeerManager,
    //todo: add something similar to FilterPeers to return only peers that
    //todo: have not been penalized too many times.

    // networkControllerRef ! Blacklist(peer)
  }

  protected def penalizeSpammingPeer(peer: ConnectedPeer): Unit = {
    //todo: consider something less harsh than blacklisting, see comment for previous function
    // networkControllerRef ! Blacklist(peer)
  }

  //local node sending out objects requested to remote
  protected def responseFromLocal: Receive = {
    case ResponseFromLocal(peer, _, modifiers: Seq[NodeViewModifier]) =>
      if (modifiers.nonEmpty) {
        @SuppressWarnings(Array("org.wartremover.warts.TraversableOps"))
        val modType = modifiers.head.modifierTypeId
        val m = modType -> modifiers.map(m => m.id -> m.bytes).toMap
        val msg = Message(ModifiersSpec, Right(m), None)
        peer.handlerRef ! msg
      }
  }

  override def preStart(): Unit = {
    //register as a handler for synchronization-specific types of messages
    val messageSpecs = Seq(invSpec, requestModifierSpec, ModifiersSpec, syncInfoSpec)
    networkControllerRef ! NetworkController.RegisterMessagesHandler(messageSpecs, self)

    //register as a listener for peers got connected (handshaked) or disconnected
    val pmEvents = Seq(
      PeerManager.EventType.Handshaked,
      PeerManager.EventType.Disconnected
    )
    networkControllerRef ! NetworkController.SubscribePeerManagerEvent(pmEvents)


    //subscribe for all the node view holder events involving modifiers and transactions
    val vhEvents = Seq(
      NodeViewHolder.EventType.HistoryChanged,
      NodeViewHolder.EventType.MempoolChanged,
      NodeViewHolder.EventType.FailedTransaction,
      NodeViewHolder.EventType.SuccessfulTransaction,
      NodeViewHolder.EventType.SyntacticallyFailedPersistentModifier,
      NodeViewHolder.EventType.SemanticallyFailedPersistentModifier,
      NodeViewHolder.EventType.SuccessfulSyntacticallyValidModifier,
      NodeViewHolder.EventType.SuccessfulSemanticallyValidModifier
    )
    viewHolderRef ! Subscribe(vhEvents)
    viewHolderRef ! GetNodeViewChanges(history = true, state = false, vault = false, mempool = true)

    statusTracker.scheduleSendSyncInfo()
  }

  override def receive: Receive =
    getLocalSyncInfo orElse
      processSync orElse
      processSyncStatus orElse
      processInv orElse
      modifiersReq orElse
      requestFromLocal orElse
      responseFromLocal orElse
      modifiersFromRemote orElse
      viewHolderEvents orElse
      peerManagerEvents orElse
      checkDelivery orElse {
      case a: Any => log.error("Strange input: " + a)
    }
}

object NodeViewSynchronizer {
<<<<<<< HEAD

  case object SendLocalSyncInfo

  case class CompareViews(source: ConnectedPeer, modifierTypeId: ModifierTypeId, modifierIds: Seq[ModifierId])

  case class RequestFromLocal(source: ConnectedPeer, modifierTypeId: ModifierTypeId, modifierIds: Seq[ModifierId])

  case class ResponseFromLocal[M <: NodeViewModifier](source: ConnectedPeer, modifierTypeId: ModifierTypeId, localObjects: Seq[M])

  case class ModifiersFromRemote(source: ConnectedPeer, modifierTypeId: ModifierTypeId, remoteObjects: Seq[Array[Byte]])

  case class CheckDelivery(source: ConnectedPeer,
                           modifierTypeId: ModifierTypeId,
                           modifierId: ModifierId)
=======
  object ReceivableMessages {
    // getLocalSyncInfo messages
    case object SendLocalSyncInfo
    case class RequestFromLocal(source: ConnectedPeer, modifierTypeId: ModifierTypeId, modifierIds: Seq[ModifierId])
    case class ResponseFromLocal[M <: NodeViewModifier](source: ConnectedPeer, modifierTypeId: ModifierTypeId, localObjects: Seq[M])
    case class CheckDelivery(source: ConnectedPeer,
                             modifierTypeId: ModifierTypeId,
                             modifierId: ModifierId)
    // Moves from NodeViewHolder as this is only received here
    case class OtherNodeSyncingStatus[SI <: SyncInfo](remote: ConnectedPeer,
                                                      status: History.HistoryComparisonResult.Value,
                                                      remoteSyncInfo: SI,
                                                      localSyncInfo: SI,
                                                      extension: Option[Seq[(ModifierTypeId, ModifierId)]])
    // Relocated from PeerManager as this events are only received here
    case class HandshakedPeer(remote: ConnectedPeer) extends PeerManagerEvent
    case class DisconnectedPeer(remote: InetSocketAddress) extends PeerManagerEvent
  }
}

object NodeViewSynchronizerRef {
  def props[P <: Proposition,
    TX <: Transaction[P],
    SI <: SyncInfo,
    SIS <: SyncInfoMessageSpec[SI],
    PMOD <: PersistentNodeViewModifier,
    HR <: HistoryReader[PMOD, SI],
    MR <: MempoolReader[TX]](networkControllerRef: ActorRef,
                             viewHolderRef: ActorRef,
                             localInterfaceRef: ActorRef,
                             syncInfoSpec: SIS,
                             networkSettings: NetworkSettings,
                             timeProvider: NetworkTimeProvider) =
    Props(new NodeViewSynchronizer[P, TX, SI, SIS, PMOD, HR, MR](networkControllerRef, viewHolderRef,
                                                                 localInterfaceRef, syncInfoSpec,
                                                                 networkSettings, timeProvider))

  def apply[P <: Proposition,
    TX <: Transaction[P],
    SI <: SyncInfo,
    SIS <: SyncInfoMessageSpec[SI],
    PMOD <: PersistentNodeViewModifier,
    HR <: HistoryReader[PMOD, SI],
    MR <: MempoolReader[TX]](networkControllerRef: ActorRef,
                             viewHolderRef: ActorRef,
                             localInterfaceRef: ActorRef,
                             syncInfoSpec: SIS,
                             networkSettings: NetworkSettings,
                             timeProvider: NetworkTimeProvider)
                            (implicit system: ActorSystem): ActorRef =
    system.actorOf(props[P, TX, SI, SIS, PMOD, HR, MR](networkControllerRef, viewHolderRef, localInterfaceRef,
                                                       syncInfoSpec, networkSettings, timeProvider))

  def apply[P <: Proposition,
    TX <: Transaction[P],
    SI <: SyncInfo,
    SIS <: SyncInfoMessageSpec[SI],
    PMOD <: PersistentNodeViewModifier,
    HR <: HistoryReader[PMOD, SI],
    MR <: MempoolReader[TX]](name: String,
                             networkControllerRef: ActorRef,
                             viewHolderRef: ActorRef,
                             localInterfaceRef: ActorRef,
                             syncInfoSpec: SIS,
                             networkSettings: NetworkSettings,
                             timeProvider: NetworkTimeProvider)
                            (implicit system: ActorSystem): ActorRef =
    system.actorOf(props[P, TX, SI, SIS, PMOD, HR, MR](networkControllerRef, viewHolderRef, localInterfaceRef,
                                                       syncInfoSpec, networkSettings, timeProvider), name)
>>>>>>> 50a9348a
}<|MERGE_RESOLUTION|>--- conflicted
+++ resolved
@@ -1,14 +1,9 @@
 package scorex.core.network
 
 
-<<<<<<< HEAD
-import akka.actor.{Actor, ActorRef}
-import scorex.core.NodeViewHolder._
-=======
 import java.net.InetSocketAddress
 
 import akka.actor.{Actor, ActorRef, ActorSystem, Props}
->>>>>>> 50a9348a
 import scorex.core.consensus.{History, HistoryReader, SyncInfo}
 import scorex.core.consensus.History.HistoryComparisonResult
 import scorex.core.network.message.{InvSpec, RequestModifierSpec, _}
@@ -72,23 +67,7 @@
   protected var historyReaderOpt: Option[HR] = None
   protected var mempoolReaderOpt: Option[MR] = None
 
-<<<<<<< HEAD
   private def readersOpt: Option[(HR, MR)] = historyReaderOpt.flatMap(h => mempoolReaderOpt.map(mp => (h, mp)))
-=======
-  def readers: Option[(HR, MR)] = historyReaderOpt.flatMap(h => mempoolReaderOpt.map(mp => (h, mp)))
-
-  override def preStart(): Unit = {
-    //register as a handler for synchronization-specific types of messages
-    val messageSpecs = Seq(invSpec, requestModifierSpec, ModifiersSpec, syncInfoSpec)
-    networkControllerRef ! RegisterMessagesHandler(messageSpecs, self)
-
-    //register as a listener for peers got connected (handshaked) or disconnected
-    val pmEvents = Seq(
-      PeerManager.EventType.Handshaked,
-      PeerManager.EventType.Disconnected
-    )
-    networkControllerRef ! SubscribePeerManagerEvent(pmEvents)
->>>>>>> 50a9348a
 
 
   protected def broadcastModifierInv[M <: NodeViewModifier](m: M): Unit = {
@@ -317,14 +296,14 @@
   override def preStart(): Unit = {
     //register as a handler for synchronization-specific types of messages
     val messageSpecs = Seq(invSpec, requestModifierSpec, ModifiersSpec, syncInfoSpec)
-    networkControllerRef ! NetworkController.RegisterMessagesHandler(messageSpecs, self)
+    networkControllerRef ! RegisterMessagesHandler(messageSpecs, self)
 
     //register as a listener for peers got connected (handshaked) or disconnected
     val pmEvents = Seq(
       PeerManager.EventType.Handshaked,
       PeerManager.EventType.Disconnected
     )
-    networkControllerRef ! NetworkController.SubscribePeerManagerEvent(pmEvents)
+    networkControllerRef ! SubscribePeerManagerEvent(pmEvents)
 
 
     //subscribe for all the node view holder events involving modifiers and transactions
@@ -361,22 +340,6 @@
 }
 
 object NodeViewSynchronizer {
-<<<<<<< HEAD
-
-  case object SendLocalSyncInfo
-
-  case class CompareViews(source: ConnectedPeer, modifierTypeId: ModifierTypeId, modifierIds: Seq[ModifierId])
-
-  case class RequestFromLocal(source: ConnectedPeer, modifierTypeId: ModifierTypeId, modifierIds: Seq[ModifierId])
-
-  case class ResponseFromLocal[M <: NodeViewModifier](source: ConnectedPeer, modifierTypeId: ModifierTypeId, localObjects: Seq[M])
-
-  case class ModifiersFromRemote(source: ConnectedPeer, modifierTypeId: ModifierTypeId, remoteObjects: Seq[Array[Byte]])
-
-  case class CheckDelivery(source: ConnectedPeer,
-                           modifierTypeId: ModifierTypeId,
-                           modifierId: ModifierId)
-=======
   object ReceivableMessages {
     // getLocalSyncInfo messages
     case object SendLocalSyncInfo
@@ -388,8 +351,6 @@
     // Moves from NodeViewHolder as this is only received here
     case class OtherNodeSyncingStatus[SI <: SyncInfo](remote: ConnectedPeer,
                                                       status: History.HistoryComparisonResult.Value,
-                                                      remoteSyncInfo: SI,
-                                                      localSyncInfo: SI,
                                                       extension: Option[Seq[(ModifierTypeId, ModifierId)]])
     // Relocated from PeerManager as this events are only received here
     case class HandshakedPeer(remote: ConnectedPeer) extends PeerManagerEvent
@@ -446,5 +407,4 @@
                             (implicit system: ActorSystem): ActorRef =
     system.actorOf(props[P, TX, SI, SIS, PMOD, HR, MR](networkControllerRef, viewHolderRef, localInterfaceRef,
                                                        syncInfoSpec, networkSettings, timeProvider), name)
->>>>>>> 50a9348a
 }