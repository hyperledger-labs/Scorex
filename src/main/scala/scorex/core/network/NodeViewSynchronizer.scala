--- conflicted
+++ resolved
@@ -6,7 +6,6 @@
 import akka.actor.{Actor, ActorRef, ActorSystem, Props}
 import scorex.core.consensus.{History, HistoryReader, SyncInfo}
 import scorex.core.network.message.{InvSpec, RequestModifierSpec, _}
-import scorex.core.transaction.box.proposition.Proposition
 import scorex.core.transaction.{MempoolReader, Transaction}
 import scorex.core.utils.NetworkTimeProvider
 import scorex.core.{PersistentNodeViewModifier, _}
@@ -382,13 +381,8 @@
                              viewHolderRef: ActorRef,
                              syncInfoSpec: SIS,
                              networkSettings: NetworkSettings,
-<<<<<<< HEAD
-                             timeProvider: NetworkTimeProvider): Props =
+                             timeProvider: NetworkTimeProvider)(implicit ec: ExecutionContext): Props =
     Props(new NodeViewSynchronizer[TX, SI, SIS, PMOD, HR, MR](networkControllerRef, viewHolderRef, syncInfoSpec,
-=======
-                             timeProvider: NetworkTimeProvider)(implicit ec: ExecutionContext): Props =
-    Props(new NodeViewSynchronizer[P, TX, SI, SIS, PMOD, HR, MR](networkControllerRef, viewHolderRef, syncInfoSpec,
->>>>>>> e77cc239
                                                                  networkSettings, timeProvider))
 
   def apply[
@@ -402,13 +396,8 @@
                              syncInfoSpec: SIS,
                              networkSettings: NetworkSettings,
                              timeProvider: NetworkTimeProvider)
-<<<<<<< HEAD
-                            (implicit system: ActorSystem): ActorRef =
+                            (implicit system: ActorSystem, ec: ExecutionContext): ActorRef =
     system.actorOf(props[TX, SI, SIS, PMOD, HR, MR](networkControllerRef, viewHolderRef,
-=======
-                            (implicit system: ActorSystem, ec: ExecutionContext): ActorRef =
-    system.actorOf(props[P, TX, SI, SIS, PMOD, HR, MR](networkControllerRef, viewHolderRef,
->>>>>>> e77cc239
                                                        syncInfoSpec, networkSettings, timeProvider))
 
   def apply[
@@ -423,12 +412,7 @@
                              syncInfoSpec: SIS,
                              networkSettings: NetworkSettings,
                              timeProvider: NetworkTimeProvider)
-<<<<<<< HEAD
-                            (implicit system: ActorSystem): ActorRef =
+                            (implicit system: ActorSystem, ec: ExecutionContext): ActorRef =
     system.actorOf(props[TX, SI, SIS, PMOD, HR, MR](networkControllerRef, viewHolderRef,
-=======
-                            (implicit system: ActorSystem, ec: ExecutionContext): ActorRef =
-    system.actorOf(props[P, TX, SI, SIS, PMOD, HR, MR](networkControllerRef, viewHolderRef,
->>>>>>> e77cc239
                                                        syncInfoSpec, networkSettings, timeProvider), name)
 }