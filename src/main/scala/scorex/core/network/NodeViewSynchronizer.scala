--- conflicted
+++ resolved
@@ -284,13 +284,9 @@
           val parsed: Iterable[TX] = parseModifiers(requestedModifiers, serializer, remote)
           viewHolderRef ! TransactionsFromRemote(parsed)
 
-<<<<<<< HEAD
-        case Some(serializer: Serializer[PMOD]@unchecked) =>
+        case Some(serializer: ScorexSerializer[PMOD]@unchecked) =>
           context.actorSelection("../DiagnosticsActor") !
             InternalMessageTrip("nvs-received", id.toString, System.currentTimeMillis())
-=======
-        case Some(serializer: ScorexSerializer[PMOD]@unchecked) =>
->>>>>>> 08d34962
           // parse all modifiers and put them to modifiers cache
           val parsed: Iterable[PMOD] = parseModifiers(requestedModifiers, serializer, remote)
           val valid: Iterable[PMOD] = parsed.filter(pmod => validateAndSetStatus(remote, pmod))
