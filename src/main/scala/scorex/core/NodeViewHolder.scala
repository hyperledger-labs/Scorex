package scorex.core

import akka.actor.Actor
import scorex.core.consensus.History.ProgressInfo
import scorex.core.consensus.{History, HistoryReader, SyncInfo}
import scorex.core.network.ConnectedPeer
import scorex.core.network.NodeViewSynchronizer.ReceivableMessages.{NodeViewChange, NodeViewHolderEvent}
import scorex.core.network.message.BasicMsgDataTypes.ModifiersData
import scorex.core.serialization.Serializer
import scorex.core.settings.ScorexSettings
import scorex.core.transaction._
import scorex.core.transaction.state.{MinimalState, TransactionValidation}
import scorex.core.transaction.wallet.Vault
import scorex.core.utils.{ScorexEncoding, ScorexLogging}

import scala.annotation.tailrec
import scala.collection.mutable
import scala.util.{Failure, Success, Try}


/**
  * Composite local view of the node
  *
  * Contains instances for History, MinimalState, Vault, MemoryPool.
  * The instances are read-only for external world.
  * Updates of the composite view(the instances are to be performed atomically.
  *
  * @tparam TX
  * @tparam PMOD
  */
trait NodeViewHolder[TX <: Transaction, PMOD <: PersistentNodeViewModifier]
  extends Actor with ScorexLogging with ScorexEncoding {

  import NodeViewHolder.ReceivableMessages._
  import NodeViewHolder._
  import scorex.core.network.NodeViewSynchronizer.ReceivableMessages._

  type SI <: SyncInfo
  type HIS <: History[PMOD, SI, HIS]
  type MS <: MinimalState[PMOD, MS]
  type VL <: Vault[TX, PMOD, VL]
  type MP <: MemoryPool[TX, MP]

  type NodeView = (HIS, MS, VL, MP)

  val scorexSettings: ScorexSettings

  /**
    * The main data structure a node software is taking care about, a node view consists
    * of four elements to be updated atomically: history (log of persistent modifiers),
    * state (result of log's modifiers application to pre-historical(genesis) state,
    * user-specific information stored in vault (it could be e.g. a wallet), and a memory pool.
    */
  private var nodeView: NodeView = restoreState().getOrElse(genesisState)

  /**
    * Restore a local view during a node startup. If no any stored view found
    * (e.g. if it is a first launch of a node) None is to be returned
    */
  def restoreState(): Option[NodeView]

  /**
    * Hard-coded initial view all the honest nodes in a network are making progress from.
    */
  protected def genesisState: NodeView


  protected def history(): HIS = nodeView._1

  protected def minimalState(): MS = nodeView._2

  protected def vault(): VL = nodeView._3

  protected def memoryPool(): MP = nodeView._4

<<<<<<< HEAD
=======

  /**
    * Serializers for modifiers, to be provided by a concrete instantiation
    */
  val modifierSerializers: Map[ModifierTypeId, Serializer[_ <: NodeViewModifier]]

  protected type MapKey = scala.collection.mutable.WrappedArray.ofByte

  /**
    * Cache for modifiers. If modifiers are coming out-of-order, they are to be stored in this cache.
    */
  protected lazy val modifiersCache: ModifiersCache[PMOD, HIS] =
    new DefaultModifiersCache[PMOD, HIS](scorexSettings.network.maxModifiersCacheSize)

>>>>>>> 6451f17d
  protected def txModify(tx: TX): Unit = {
    //todo: async validation?
    val errorOpt: Option[Throwable] = minimalState() match {
      case txValidator: TransactionValidation[TX] =>
        txValidator.validate(tx) match {
          case Success(_) => None
          case Failure(e) => Some(e)
        }
      case _ => None
    }

    errorOpt match {
      case None =>
        memoryPool().put(tx) match {
          case Success(newPool) =>
            log.debug(s"Unconfirmed transaction $tx added to the memory pool")
            val newVault = vault().scanOffchain(tx)
            updateNodeView(updatedVault = Some(newVault), updatedMempool = Some(newPool))
            context.system.eventStream.publish(SuccessfulTransaction[TX](tx))

          case Failure(e) =>
            context.system.eventStream.publish(FailedTransaction[TX](tx, e))
        }

      case Some(e) =>
        context.system.eventStream.publish(FailedTransaction[TX](tx, e))
    }
  }

  /**
    * Update NodeView with new components and notify subscribers of changed components
    *
    * @param updatedHistory
    * @param updatedState
    * @param updatedVault
    * @param updatedMempool
    */
  protected def updateNodeView(updatedHistory: Option[HIS] = None,
                               updatedState: Option[MS] = None,
                               updatedVault: Option[VL] = None,
                               updatedMempool: Option[MP] = None): Unit = {
    val newNodeView = (updatedHistory.getOrElse(history()),
      updatedState.getOrElse(minimalState()),
      updatedVault.getOrElse(vault()),
      updatedMempool.getOrElse(memoryPool()))
    if (updatedHistory.nonEmpty) {
      context.system.eventStream.publish(ChangedHistory(newNodeView._1.getReader))
    }
    if (updatedState.nonEmpty) {
      context.system.eventStream.publish(ChangedState(newNodeView._2.getReader))
    }
    if (updatedVault.nonEmpty) {
      context.system.eventStream.publish(ChangedVault(newNodeView._3.getReader))
    }
    if (updatedMempool.nonEmpty) {
      context.system.eventStream.publish(ChangedMempool(newNodeView._4.getReader))
    }
    nodeView = newNodeView
  }

  protected def extractTransactions(mod: PMOD): Seq[TX] = mod match {
    case tcm: TransactionsCarryingPersistentNodeViewModifier[TX] => tcm.transactions
    case _ => Seq()
  }


  //todo: this method causes delays in a block processing as it removes transactions from mempool and checks
  //todo: validity of remaining transactions in a synchronous way. Do this job async!
  protected def updateMemPool(blocksRemoved: Seq[PMOD], blocksApplied: Seq[PMOD], memPool: MP, state: MS): MP = {
    val rolledBackTxs = blocksRemoved.flatMap(extractTransactions)

    val appliedTxs = blocksApplied.flatMap(extractTransactions)

    memPool.putWithoutCheck(rolledBackTxs).filter { tx =>
      !appliedTxs.exists(t => t.id == tx.id) && {
        state match {
          case v: TransactionValidation[TX] => v.validate(tx).isSuccess
          case _ => true
        }
      }
    }
  }

  private def requestDownloads(pi: ProgressInfo[PMOD]): Unit =
    pi.toDownload.foreach { case (tid, id) =>
      context.system.eventStream.publish(DownloadRequest(tid, id))
    }

  private def trimChainSuffix(suffix: IndexedSeq[PMOD], rollbackPoint: ModifierId): IndexedSeq[PMOD] = {
    val idx = suffix.indexWhere(_.id == rollbackPoint)
    if (idx == -1) IndexedSeq() else suffix.drop(idx)
  }

  /**

    Assume that history knows the following blocktree:

           G
          / \
         *   G
        /     \
       *       G

    where path with G-s is about canonical chain (G means semantically valid modifier), path with * is sidechain (* means
    that semantic validity is unknown). New modifier is coming to the sidechain, it sends rollback to the root +
    application of the sidechain to the state. Assume that state is finding that some modifier in the sidechain is
    incorrect:

           G
          / \
         G   G
        /     \
       B       G
      /
     *

    In this case history should be informed about the bad modifier and it should retarget state

    //todo: improve the comment below

    We assume that we apply modifiers sequentially (on a single modifier coming from the network or generated locally),
    and in case of failed application of some modifier in a progressInfo, rollback point in an alternative should be not
    earlier than a rollback point of an initial progressInfo.
   **/

  @tailrec
  private def updateState(history: HIS,
                          state: MS,
                          progressInfo: ProgressInfo[PMOD],
                          suffixApplied: IndexedSeq[PMOD]): (HIS, Try[MS], Seq[PMOD]) = {
    requestDownloads(progressInfo)

    case class UpdateInformation(history: HIS,
                                 state: MS,
                                 failedMod: Option[PMOD],
                                 alternativeProgressInfo: Option[ProgressInfo[PMOD]],
                                 suffix: IndexedSeq[PMOD])

    val (stateToApplyTry: Try[MS], suffixTrimmed: IndexedSeq[PMOD]) = if (progressInfo.chainSwitchingNeeded) {
<<<<<<< HEAD
      @SuppressWarnings(Array("org.wartremover.warts.OptionPartial"))
      val branchingPoint = VersionTag @@ progressInfo.branchPoint.get //todo: .get
      if (!state.version.sameElements(branchingPoint)) {
        state.rollbackTo(branchingPoint) -> trimChainSuffix(suffixApplied, branchingPoint)
      } else Success(state) -> IndexedSeq()
=======
        @SuppressWarnings(Array("org.wartremover.warts.OptionPartial"))
        val branchingPoint = progressInfo.branchPoint.get //todo: .get
        if (state.version != branchingPoint) {
          state.rollbackTo(idToVersion(branchingPoint)) -> trimChainSuffix(suffixApplied, branchingPoint)
        } else Success(state) -> IndexedSeq()
>>>>>>> 6451f17d
    } else Success(state) -> suffixApplied

    stateToApplyTry match {
      case Success(stateToApply) =>

        val u0 = UpdateInformation(history, stateToApply, None, None, suffixTrimmed)

        val uf = progressInfo.toApply.foldLeft(u0) { case (u, modToApply) =>
          if (u.failedMod.isEmpty) {
            u.state.applyModifier(modToApply) match {
              case Success(stateAfterApply) =>
                val newHis = history.reportModifierIsValid(modToApply)
                context.system.eventStream.publish(SemanticallySuccessfulModifier(modToApply))
                //updateState(newHis, stateAfterApply, newProgressInfo, suffixTrimmed :+ modToApply)
                UpdateInformation(newHis, stateAfterApply, None, None, u.suffix :+ modToApply)
              case Failure(e) =>
                val (newHis, newProgressInfo) = history.reportModifierIsInvalid(modToApply, progressInfo)
                context.system.eventStream.publish(SemanticallyFailedModification(modToApply, e))
                //updateState(newHis, stateToApply, newProgressInfo, suffixTrimmed)
                UpdateInformation(newHis, u.state, Some(modToApply), Some(newProgressInfo), u.suffix)
            }
          } else u
        }

        uf.failedMod match {
          case Some(mod) =>
            @SuppressWarnings(Array("org.wartremover.warts.OptionPartial"))
            val alternativeProgressInfo = uf.alternativeProgressInfo.get
            updateState(uf.history, uf.state, alternativeProgressInfo, uf.suffix)
          case None => (uf.history, Success(uf.state), uf.suffix)
        }
      case Failure(e) =>
        log.error("Rollback failed: ", e)
        context.system.eventStream.publish(RollbackFailed)
        //todo: what to return here? the situation is totally wrong
        ???
    }
  }

  //todo: update state in async way?
  protected def pmodModify(pmod: PMOD): Unit =
    if (!history().contains(pmod.id)) {
      context.system.eventStream.publish(StartingPersistentModifierApplication(pmod))

      log.info(s"Apply modifier ${pmod.encodedId} of type ${pmod.modifierTypeId} to nodeViewHolder")

      history().append(pmod) match {
        case Success((historyBeforeStUpdate, progressInfo)) =>
          log.debug(s"Going to apply modifications to the state: $progressInfo")
          context.system.eventStream.publish(SyntacticallySuccessfulModifier(pmod))
          context.system.eventStream.publish(NewOpenSurface(historyBeforeStUpdate.openSurfaceIds()))

          if (progressInfo.toApply.nonEmpty) {
            val (newHistory, newStateTry, blocksApplied) =
              updateState(historyBeforeStUpdate, minimalState(), progressInfo, IndexedSeq())

            newStateTry match {
              case Success(newMinState) =>
                val newMemPool = updateMemPool(progressInfo.toRemove, blocksApplied, memoryPool(), newMinState)

                //we consider that vault always able to perform a rollback needed
                @SuppressWarnings(Array("org.wartremover.warts.OptionPartial"))
                val newVault = if (progressInfo.chainSwitchingNeeded) {
                  vault().rollback(idToVersion(progressInfo.branchPoint.get)).get
                } else vault()
                blocksApplied.foreach(newVault.scanPersistent)

                log.info(s"Persistent modifier ${pmod.encodedId} applied successfully")
                updateNodeView(Some(newHistory), Some(newMinState), Some(newVault), Some(newMemPool))


              case Failure(e) =>
                log.warn(s"Can`t apply persistent modifier (id: ${pmod.encodedId}, contents: $pmod) to minimal state", e)
                updateNodeView(updatedHistory = Some(newHistory))
                context.system.eventStream.publish(SemanticallyFailedModification(pmod, e))
            }
          } else {
            requestDownloads(progressInfo)
            updateNodeView(updatedHistory = Some(historyBeforeStUpdate))
          }
        case Failure(e) =>
          log.warn(s"Can`t apply persistent modifier (id: ${pmod.encodedId}, contents: $pmod) to history", e)
          context.system.eventStream.publish(SyntacticallyFailedModification(pmod, e))
      }
    } else {
      log.warn(s"Trying to apply modifier ${pmod.encodedId} that's already in history")
    }

  protected def processUpdatedCache: Receive = {
    case cc: ChangedCache[PMOD@unchecked, HIS@unchecked, ModifiersCache[PMOD, HIS]@unchecked] =>
      val modifiersCache: ModifiersCache[PMOD, HIS] = cc.cache

<<<<<<< HEAD
      log.debug(s"Cache size before: ${modifiersCache.size}")

      var applied: Boolean = false
      do {
        modifiersCache.popCandidate(history()) match {
          case Some(mod) =>
            pmodModify(mod)
            applied = true
          case None =>
            applied = false
=======
  protected def compareViews: Receive = {
    case CompareViews(peer, modifierTypeId, modifierIds) =>
      val ids = modifierTypeId match {
        case typeId: ModifierTypeId if typeId == Transaction.ModifierTypeId =>
          memoryPool().notIn(modifierIds)
        case _ =>
          modifierIds.filterNot(mid => history().contains(mid) || modifiersCache.contains(mid))
      }

      sender() ! RequestFromLocal(peer, modifierTypeId, ids)
  }

  @SuppressWarnings(Array("org.wartremover.warts.IsInstanceOf"))
  protected def processRemoteModifiers: Receive = {
    case ModifiersFromRemote(remote, modifierTypeId, remoteObjects) =>
      modifierSerializers.get(modifierTypeId) foreach { companion =>
        remoteObjects.flatMap(r => companion.parseBytes(r).toOption).foreach {
          case (tx: TX@unchecked) if tx.modifierTypeId == Transaction.ModifierTypeId =>
            txModify(tx)

          case pmod: PMOD@unchecked =>
            if (history().contains(pmod) || modifiersCache.contains(pmod.id)) {
              log.warn(s"Received modifier ${pmod.encodedId} that is already in history")
            } else {
              modifiersCache.put(pmod.id, pmod)
            }
>>>>>>> 6451f17d
        }
      } while (applied)


      log.debug(s"Cache size after: ${modifiersCache.size}")

  }

  protected def processLocallyGeneratedModifiers: Receive = {
    case lt: LocallyGeneratedTransaction[TX] =>
      txModify(lt.tx)

    case lm: LocallyGeneratedModifier[PMOD] =>
      log.info(s"Got locally generated modifier ${lm.pmod.encodedId} of type ${lm.pmod.modifierTypeId}")
      pmodModify(lm.pmod)
  }

  protected def getCurrentInfo: Receive = {
    case GetDataFromCurrentView(f) =>
      sender() ! f(CurrentView(history(), minimalState(), vault(), memoryPool()))
  }

  protected def getNodeViewChanges: Receive = {
    case GetNodeViewChanges(history, state, vault, mempool) =>
      if (history) sender() ! ChangedHistory(nodeView._1.getReader)
      if (state) sender() ! ChangedState(nodeView._2.getReader)
      if (vault) sender() ! ChangedVault(nodeView._3.getReader)
      if (mempool) sender() ! ChangedMempool(nodeView._4.getReader)
  }

  override def receive: Receive =
      processUpdatedCache orElse
      processLocallyGeneratedModifiers orElse
      getCurrentInfo orElse
      getNodeViewChanges orElse {
      case a: Any => log.error("Strange input: " + a)
    }
}


object NodeViewHolder {

  object ReceivableMessages {

    // Explicit request of NodeViewChange events of certain types.
    case class GetNodeViewChanges(history: Boolean, state: Boolean, vault: Boolean, mempool: Boolean)

    case class GetDataFromCurrentView[HIS, MS, VL, MP, A](f: CurrentView[HIS, MS, VL, MP] => A)

    case class ChangedCache[PM <: PersistentNodeViewModifier,
    HR <: HistoryReader[PM, _ <: SyncInfo],
    MC <: ModifiersCache[PM, HR]](cache: MC) extends NodeViewChange


    case class IncorrectModifierFromRemote(source: ConnectedPeer, id: ModifierId, error: Throwable)

    case class LocallyGeneratedTransaction[TX <: Transaction](tx: TX)

    case class LocallyGeneratedModifier[PMOD <: PersistentNodeViewModifier](pmod: PMOD)

  }

  // fixme: No actor is expecting this ModificationApplicationStarted and DownloadRequest messages
  // fixme: Even more, ModificationApplicationStarted seems not to be sent at all
  // fixme: should we delete these messages?
  case class ModificationApplicationStarted[PMOD <: PersistentNodeViewModifier](modifier: PMOD)
    extends NodeViewHolderEvent

  case class DownloadRequest(modifierTypeId: ModifierTypeId, modifierId: ModifierId) extends NodeViewHolderEvent

  case class CurrentView[HIS, MS, VL, MP](history: HIS, state: MS, vault: VL, pool: MP)

}<|MERGE_RESOLUTION|>--- conflicted
+++ resolved
@@ -73,23 +73,6 @@
 
   protected def memoryPool(): MP = nodeView._4
 
-<<<<<<< HEAD
-=======
-
-  /**
-    * Serializers for modifiers, to be provided by a concrete instantiation
-    */
-  val modifierSerializers: Map[ModifierTypeId, Serializer[_ <: NodeViewModifier]]
-
-  protected type MapKey = scala.collection.mutable.WrappedArray.ofByte
-
-  /**
-    * Cache for modifiers. If modifiers are coming out-of-order, they are to be stored in this cache.
-    */
-  protected lazy val modifiersCache: ModifiersCache[PMOD, HIS] =
-    new DefaultModifiersCache[PMOD, HIS](scorexSettings.network.maxModifiersCacheSize)
-
->>>>>>> 6451f17d
   protected def txModify(tx: TX): Unit = {
     //todo: async validation?
     val errorOpt: Option[Throwable] = minimalState() match {
@@ -229,19 +212,11 @@
                                  suffix: IndexedSeq[PMOD])
 
     val (stateToApplyTry: Try[MS], suffixTrimmed: IndexedSeq[PMOD]) = if (progressInfo.chainSwitchingNeeded) {
-<<<<<<< HEAD
-      @SuppressWarnings(Array("org.wartremover.warts.OptionPartial"))
-      val branchingPoint = VersionTag @@ progressInfo.branchPoint.get //todo: .get
-      if (!state.version.sameElements(branchingPoint)) {
-        state.rollbackTo(branchingPoint) -> trimChainSuffix(suffixApplied, branchingPoint)
-      } else Success(state) -> IndexedSeq()
-=======
         @SuppressWarnings(Array("org.wartremover.warts.OptionPartial"))
         val branchingPoint = progressInfo.branchPoint.get //todo: .get
         if (state.version != branchingPoint) {
           state.rollbackTo(idToVersion(branchingPoint)) -> trimChainSuffix(suffixApplied, branchingPoint)
         } else Success(state) -> IndexedSeq()
->>>>>>> 6451f17d
     } else Success(state) -> suffixApplied
 
     stateToApplyTry match {
@@ -334,7 +309,6 @@
     case cc: ChangedCache[PMOD@unchecked, HIS@unchecked, ModifiersCache[PMOD, HIS]@unchecked] =>
       val modifiersCache: ModifiersCache[PMOD, HIS] = cc.cache
 
-<<<<<<< HEAD
       log.debug(s"Cache size before: ${modifiersCache.size}")
 
       var applied: Boolean = false
@@ -345,34 +319,6 @@
             applied = true
           case None =>
             applied = false
-=======
-  protected def compareViews: Receive = {
-    case CompareViews(peer, modifierTypeId, modifierIds) =>
-      val ids = modifierTypeId match {
-        case typeId: ModifierTypeId if typeId == Transaction.ModifierTypeId =>
-          memoryPool().notIn(modifierIds)
-        case _ =>
-          modifierIds.filterNot(mid => history().contains(mid) || modifiersCache.contains(mid))
-      }
-
-      sender() ! RequestFromLocal(peer, modifierTypeId, ids)
-  }
-
-  @SuppressWarnings(Array("org.wartremover.warts.IsInstanceOf"))
-  protected def processRemoteModifiers: Receive = {
-    case ModifiersFromRemote(remote, modifierTypeId, remoteObjects) =>
-      modifierSerializers.get(modifierTypeId) foreach { companion =>
-        remoteObjects.flatMap(r => companion.parseBytes(r).toOption).foreach {
-          case (tx: TX@unchecked) if tx.modifierTypeId == Transaction.ModifierTypeId =>
-            txModify(tx)
-
-          case pmod: PMOD@unchecked =>
-            if (history().contains(pmod) || modifiersCache.contains(pmod.id)) {
-              log.warn(s"Received modifier ${pmod.encodedId} that is already in history")
-            } else {
-              modifiersCache.put(pmod.id, pmod)
-            }
->>>>>>> 6451f17d
         }
       } while (applied)
 
