package scorex.core.app

import scorex.util.serialization._
import scorex.core.serialization.{ScorexSerializer, BytesSerializable}

/**
  * Version of p2p protocol. Node can only process messages of it's version or lower.
  */
case class Version(firstDigit: Byte, secondDigit: Byte, thirdDigit: Byte) extends BytesSerializable with Ordered[Version] {
  override type M = Version

  override def serializer: Serializer[Version] = ApplicationVersionSerializer

  override def compare(that: Version): Int = if (this.firstDigit != that.firstDigit) {
    this.firstDigit - that.firstDigit
  } else if (this.secondDigit != that.secondDigit) {
    this.secondDigit - that.secondDigit
  } else {
    this.thirdDigit - that.thirdDigit
  }
}

object Version {
  def apply(v: String): Version = {
    val splitted = v.split("\\.")
    Version(splitted(0).toByte, splitted(1).toByte, splitted(2).toByte)
  }

<<<<<<< HEAD
  val initial: Version = Version(0, 0, 1)
  val last: Version = Version(0, 0, 1)
=======
  override def serializer: ScorexSerializer[Version] = ApplicationVersionSerializer
>>>>>>> bd8c742e
}

object ApplicationVersionSerializer extends ScorexSerializer[Version] {
  val SerializedVersionLength: Int = 3


  override def serialize(obj: Version, w: Writer): Unit = {
    w.put(obj.firstDigit)
    w.put(obj.secondDigit)
    w.put(obj.thirdDigit)
  }

  override def parse(r: Reader): Version = {
    Version(
      r.getByte(),
      r.getByte(),
      r.getByte()
    )
  }
}<|MERGE_RESOLUTION|>--- conflicted
+++ resolved
@@ -1,7 +1,7 @@
 package scorex.core.app
 
+import scorex.core.serialization.{BytesSerializable, ScorexSerializer}
 import scorex.util.serialization._
-import scorex.core.serialization.{ScorexSerializer, BytesSerializable}
 
 /**
   * Version of p2p protocol. Node can only process messages of it's version or lower.
@@ -9,7 +9,7 @@
 case class Version(firstDigit: Byte, secondDigit: Byte, thirdDigit: Byte) extends BytesSerializable with Ordered[Version] {
   override type M = Version
 
-  override def serializer: Serializer[Version] = ApplicationVersionSerializer
+  override def serializer: ScorexSerializer[Version] = ApplicationVersionSerializer
 
   override def compare(that: Version): Int = if (this.firstDigit != that.firstDigit) {
     this.firstDigit - that.firstDigit
@@ -26,12 +26,9 @@
     Version(splitted(0).toByte, splitted(1).toByte, splitted(2).toByte)
   }
 
-<<<<<<< HEAD
   val initial: Version = Version(0, 0, 1)
   val last: Version = Version(0, 0, 1)
-=======
-  override def serializer: ScorexSerializer[Version] = ApplicationVersionSerializer
->>>>>>> bd8c742e
+
 }
 
 object ApplicationVersionSerializer extends ScorexSerializer[Version] {
