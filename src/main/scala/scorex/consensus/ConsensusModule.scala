--- conflicted
+++ resolved
@@ -45,13 +45,8 @@
 
   def parentId(block: B): BlockId
 
-<<<<<<< HEAD
   def totalFee[TX <: Transaction[P, TX]](block: B)(transactionModule: TransactionModule[P, TX, _]): Long
     = feesDistribution(block)(transactionModule).values.sum
-=======
-  def totalFee(block: B)(transactionModule: TransactionModule[P, _ <: Transaction[PublicKey25519Proposition, _], _]): Long
-  = feesDistribution(block)(transactionModule).values.sum
->>>>>>> ea916886
 
   val MaxRollback: Int
 
