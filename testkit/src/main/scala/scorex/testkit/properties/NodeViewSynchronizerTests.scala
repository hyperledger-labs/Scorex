--- conflicted
+++ resolved
@@ -229,11 +229,7 @@
 
       val modifiersSpec = new ModifiersSpec(1024 * 1024)
 
-<<<<<<< HEAD
       node ! DataFromPeer(modifiersSpec, ModifiersData(mod.modifierTypeId, Map(mod.id -> mod.bytes)), peer)
-=======
-      node ! DataFromPeer(modifiersSpec, (mod.modifierTypeId, Map(mod.id -> modSerializer.toBytes(mod))), peer)
->>>>>>> bd8c742e
       val messages = vhProbe.receiveWhile(max = 3 seconds, idle = 1 second) { case m => m }
       assert(!messages.exists(_.isInstanceOf[ModifiersFromRemote[PM]]))
     }
@@ -246,13 +242,8 @@
 
       val modifiersSpec = new ModifiersSpec(1024 * 1024)
 
-<<<<<<< HEAD
       node ! DataFromPeer(new InvSpec(3), InvData(mod.modifierTypeId, Seq(mod.id)), peer)
       node ! DataFromPeer(modifiersSpec, ModifiersData(mod.modifierTypeId, Map(mod.id -> mod.bytes)), peer)
-=======
-      node ! DataFromPeer(new InvSpec(3), (mod.modifierTypeId, Seq(mod.id)), peer)
-      node ! DataFromPeer(modifiersSpec, (mod.modifierTypeId, Map(mod.id -> modSerializer.toBytes(mod))), peer)
->>>>>>> bd8c742e
       vhProbe.fishForMessage(3 seconds) {
         case m: ModifiersFromRemote[PM] => m.modifiers.toSeq.contains(mod)
         case _ => false
@@ -266,16 +257,9 @@
 
       val modifiersSpec = new ModifiersSpec(1024 * 1024)
 
-<<<<<<< HEAD
       node ! DataFromPeer(new InvSpec(3), InvData(mod.modifierTypeId, Seq(mod.id)), peer)
       node ! DataFromPeer(modifiersSpec, ModifiersData(mod.modifierTypeId, Map(mod.id -> mod.bytes)), peer)
       system.scheduler.scheduleOnce(1 second, node, DataFromPeer(modifiersSpec, ModifiersData(mod.modifierTypeId, Map(mod.id -> mod.bytes)), peer))
-=======
-      node ! DataFromPeer(new InvSpec(3), (mod.modifierTypeId, Seq(mod.id)), peer)
-      node ! DataFromPeer(modifiersSpec, (mod.modifierTypeId, Map(mod.id -> modSerializer.toBytes(mod))), peer)
-      system.scheduler.scheduleOnce(1 second, node,
-        DataFromPeer(modifiersSpec, (mod.modifierTypeId, Map(mod.id -> modSerializer.toBytes(mod))), peer))
->>>>>>> bd8c742e
       val messages = ncProbe.receiveWhile(max = 5 seconds, idle = 1 second) { case m => m }
       assert(!messages.contains(Blacklist(peer)))
     }
