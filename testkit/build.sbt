--- conflicted
+++ resolved
@@ -2,16 +2,10 @@
 
 libraryDependencies ++= Seq(
   "org.scalactic" %% "scalactic" % "3.0.1",
-<<<<<<< HEAD
   "org.scalatest" %% "scalatest" % "3.1.1",
   "org.scalacheck" %% "scalacheck" % "1.14.+",
   "org.scalatestplus" %% "scalatestplus-scalacheck" % "3.1.0.0-RC2",
-  "com.typesafe.akka" %% "akka-testkit" % "2.4.+"
-=======
-  "org.scalatest" %% "scalatest" % "3.0.1",
-  "org.scalacheck" %% "scalacheck" % "1.13.+",
   "com.typesafe.akka" %% "akka-testkit" % "2.6.10"
->>>>>>> 96036a0d
 )
 
 fork in Test := true
