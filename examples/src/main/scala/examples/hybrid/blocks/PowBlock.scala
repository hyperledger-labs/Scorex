--- conflicted
+++ resolved
@@ -5,7 +5,7 @@
 import examples.hybrid.state.SimpleBoxTransaction
 import shapeless.{::, HNil}
 import io.circe.Json
-import scorex.core.NodeViewModifier.ModifierTypeId
+import scorex.core.NodeViewModifier.{ModifierId, ModifierTypeId}
 import scorex.core.{NodeViewModifier, NodeViewModifierCompanion}
 import scorex.core.block.Block
 import scorex.core.block.Block._
@@ -85,23 +85,16 @@
 
   override lazy val modifierTypeId: ModifierTypeId = PowBlock.ModifierTypeId
 
-<<<<<<< HEAD
-  override lazy val id: ModifierId = ???
+//  override lazy val id: ModifierId = ???
 
-=======
->>>>>>> ba49f173
   override lazy val blockFields: BlockFields = parentId :: prevPosId :: timestamp :: nonce :: HNil
 
   override lazy val json: Json = ???
 
-<<<<<<< HEAD
-//  lazy val correctWork = companion.workDone(id)
-  lazy val correctWork = ???
-=======
   lazy val header = new PowBlockHeader(parentId, prevPosId, timestamp, nonce, brothersCount, brothersHash)
 
-  lazy val brotherBytes = companion.brotherBytes(brothers)
->>>>>>> ba49f173
+//  lazy val brotherBytes = companion.brotherBytes(brothers)
+  lazy val brotherBytes = ???
 
   override lazy val toString = s"PowBlock(id: ${Base58.encode(id)})" +
     s"(parentId: ${Base58.encode(parentId)}, posParentId: ${Base58.encode(prevPosId)}, time: $timestamp, " +
