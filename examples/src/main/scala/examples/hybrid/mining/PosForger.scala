package examples.hybrid.mining

import akka.actor.{Actor, ActorRef}
import com.google.common.primitives.Longs
import examples.curvepos.transaction.PublicKey25519NoncedBox
import examples.hybrid.blocks.{HybridPersistentNodeViewModifier, PosBlock, PowBlock}
import examples.hybrid.history.HybridHistory
import examples.hybrid.mempool.HMemPool
import examples.hybrid.state.{HBoxStoredState, SimpleBoxTransaction}
import examples.hybrid.wallet.HWallet
import scorex.core.LocalInterface.LocallyGeneratedModifier
import scorex.core.NodeViewHolder.{CurrentView, GetCurrentView}
import scorex.core.crypto.hash.FastCryptographicHash
import scorex.core.transaction.box.proposition.PublicKey25519Proposition
import scorex.core.transaction.proof.Signature25519
import scorex.core.utils.ScorexLogging


class PosForger(viewHolderRef: ActorRef) extends Actor with ScorexLogging {

  import PosForger._

  var forging = false

  val TransactionsPerBlock = 50

  def pickTransactions(memPool: HMemPool, state: HBoxStoredState): Seq[SimpleBoxTransaction] =
    memPool.take(TransactionsPerBlock).foldLeft(Seq[SimpleBoxTransaction]()) { case (collected, tx) =>
      if (tx.valid &&
        tx.boxIdsToOpen.map(state.closedBox).forall(_.isDefined) &&
        tx.boxIdsToOpen.forall(id => !collected.flatMap(_.boxIdsToOpen).exists(_ sameElements id))) collected :+ tx
      else collected
    }


  override def receive: Receive = {
    case StartForging =>
      forging = true
      viewHolderRef ! GetCurrentView

    case CurrentView(h: HybridHistory, s: HBoxStoredState, w: HWallet, m: HMemPool) =>

<<<<<<< HEAD
      def hit(pwb: PowBlock)(box: PublicKey25519NoncedBox):Long = {
//        val h = FastCryptographicHash(pwb.bytes ++ box.bytes)
        val h: Array[Byte] = ???
=======
      val target = MaxTarget / h.posDifficulty

      def hit(pwb: PowBlock)(box: PublicKey25519NoncedBox): Long = {
        val h = FastCryptographicHash(pwb.bytes ++ box.bytes)
>>>>>>> ba49f173
        Longs.fromByteArray((0: Byte) +: h.take(7))
      }

      val boxes = w.boxes()
      println(s"${boxes.size} stakeholding outputs")

      //last check on whether to forge at all
      if (h.pairCompleted) {
        self ! StopForging
      } else {
        val powBlock = h.bestPowBlock

        boxes.map(_.box).map { box =>
          val h = hit(powBlock)(box)
          println(s"hit: $h, target $target, target * balance: ${box.value * target}, generated: ${h < box.value * target}")
          (box.proposition, box.value, h)
        }.find(t => t._3 < t._2 * target).map { case (gen, _, _) =>
          val txsToInclude = pickTransactions(m, s)

          PosBlock(
            powBlock.id,
            System.currentTimeMillis(),
            txsToInclude,
            gen,
            Signature25519(Array.fill(Signature25519.SignatureSize)(0: Byte)))
        } match {
          case Some(posBlock) =>
            println(s"locally generated PoS block: $posBlock")
            forging = false
            viewHolderRef !
              LocallyGeneratedModifier[PublicKey25519Proposition,
                SimpleBoxTransaction, HybridPersistentNodeViewModifier](posBlock)
          case None =>
            (1 to 10).foreach(_ => println("stuck"))
        }
      }

    case StopForging =>
      forging = false
  }
}

object PosForger {
  val InitialDifficuly = 100000000L
  val MaxTarget = Long.MaxValue

  case object StartForging

  case object StopForging

}<|MERGE_RESOLUTION|>--- conflicted
+++ resolved
@@ -40,16 +40,11 @@
 
     case CurrentView(h: HybridHistory, s: HBoxStoredState, w: HWallet, m: HMemPool) =>
 
-<<<<<<< HEAD
-      def hit(pwb: PowBlock)(box: PublicKey25519NoncedBox):Long = {
-//        val h = FastCryptographicHash(pwb.bytes ++ box.bytes)
-        val h: Array[Byte] = ???
-=======
       val target = MaxTarget / h.posDifficulty
 
       def hit(pwb: PowBlock)(box: PublicKey25519NoncedBox): Long = {
-        val h = FastCryptographicHash(pwb.bytes ++ box.bytes)
->>>>>>> ba49f173
+//        val h = FastCryptographicHash(pwb.bytes ++ box.bytes)
+        val h: Array[Byte] = ???
         Longs.fromByteArray((0: Byte) +: h.take(7))
       }
 
