--- conflicted
+++ resolved
@@ -61,11 +61,7 @@
 
   import scorex.core.NodeViewHolder.ReceivableMessages.GetDataFromCurrentView
 
-<<<<<<< HEAD
-  val InitialDifficuly = 1500000000L
-=======
-  val InitialDifficuly: Long = 15000000000L
->>>>>>> d03fbd5f
+  val InitialDifficuly: Long = 1500000000L
 
   object ReceivableMessages {
     case object StartForging
