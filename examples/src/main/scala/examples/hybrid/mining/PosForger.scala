--- conflicted
+++ resolved
@@ -47,17 +47,7 @@
 
       val target = MaxTarget / h.posDifficulty
 
-<<<<<<< HEAD
-      def hit(pwb: PowBlock)(box: PublicKey25519NoncedBox): Long = {
-//        val h = FastCryptographicHash(pwb.bytes ++ box.bytes)
-        val h: Array[Byte] = ???
-        Longs.fromByteArray((0: Byte) +: h.take(7))
-      }
-
-      val boxes = w.boxes()
-=======
       val boxes = w.boxes().map(_.box)
->>>>>>> c77afccc
       println(s"${boxes.size} stakeholding outputs")
 
       //last check on whether to forge at all
