--- conflicted
+++ resolved
@@ -165,11 +165,7 @@
 
   //wallet with 10 accounts and initial data processed
   def genesisWallet(settings: Settings, initialBlock: PosBlock): HWallet =
-<<<<<<< HEAD
-    emptyWallet(settings, "", 10).scanPersistent(initialBlock)
-=======
     readOrGenerate(settings).scanPersistent(initialBlock)
->>>>>>> c77afccc
 }
 
 
