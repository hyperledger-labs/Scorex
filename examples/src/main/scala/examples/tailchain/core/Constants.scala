--- conflicted
+++ resolved
@@ -13,23 +13,5 @@
   val StateRootLength = hashfn.DigestSize
 
   type TransactionsRoot = Array[Byte]
-<<<<<<< HEAD
   val TxRootLength = hashfn.DigestSize
-}
-
-object Algos extends App {
-
-  import Constants._
-
-  def chooseSnapshots(chainLength: Int, publicKey: Array[Byte]): Seq[Int] = {
-    (1 to k).map { i =>
-      val h = BigInt(1, hashfn(publicKey ++ Array(i.toByte))).mod(n).toInt + (chainLength - n)
-      if (h > 0) h else 1
-    }.sorted
-  }
-
-  println(chooseSnapshots(9000, Array.fill(32)(Random.nextInt(100).toByte)))
-=======
-  val txRootLength = hashfn.DigestSize
->>>>>>> 09ec4d34
 }