package examples.curvepos.transaction

import com.google.common.primitives.Longs
import io.circe.Json
import io.circe.syntax._
import scorex.core.NodeViewModifierCompanion
<<<<<<< HEAD
=======
import scorex.core.transaction.box.proposition.{Constants25519, PublicKey25519Proposition}
>>>>>>> 6cf1b258
import scorex.core.transaction.Transaction
import scorex.core.transaction.box.proposition.{Constants25519, PublicKey25519Proposition}
import scorex.crypto.encode.Base58

import scala.util.Try

sealed trait SimpleTransaction extends Transaction[PublicKey25519Proposition]

case class SimplePayment(sender: PublicKey25519Proposition,
                         recipient: PublicKey25519Proposition,
                         amount: Long,
                         fee: Long,
                         nonce: Long,
                         timestamp: Long)
  extends SimpleTransaction {

<<<<<<< HEAD
  override def json: Json = Map(
=======
  override type M = SimplePayment

  override lazy val json: Json = Map(
>>>>>>> 6cf1b258
    "sender" -> Base58.encode(sender.pubKeyBytes).asJson,
    "recipient" -> Base58.encode(recipient.pubKeyBytes).asJson,
    "amount" -> amount.asJson,
    "fee" -> fee.asJson,
    "nonce" -> nonce.asJson,
    "timestamp" -> timestamp.asJson
  ).asJson

<<<<<<< HEAD
  //TODO ???
  override def id: ModifierId = sender.pubKeyBytes

  override type M = SimplePayment

  override def equals(obj: Any): Boolean = obj match {
    case acc: SimplePayment => acc.id sameElements this.id
    case _ => false
  }

  override def hashCode(): Int = (BigInt(id) % Int.MaxValue).toInt
=======
  override lazy val messageToSign: Array[Byte] = id

  override lazy val companion = SimplePaymentCompanion
}

object SimplePaymentCompanion extends NodeViewModifierCompanion[SimplePayment] {
  val TransactionLength: Int = 2 * Constants25519.PubKeyLength + 32

  override def bytes(m: SimplePayment): Array[Byte] = {
    m.sender.bytes ++
      m.recipient.bytes ++
      Longs.toByteArray(m.amount) ++
      Longs.toByteArray(m.fee) ++
      Longs.toByteArray(m.nonce) ++
      Longs.toByteArray(m.timestamp)
  }.ensuring(_.length == TransactionLength)

  override def parse(bytes: Array[Byte]): Try[SimplePayment] = Try {
    val sender = PublicKey25519Proposition(bytes.slice(0, Constants25519.PubKeyLength))
    val recipient = PublicKey25519Proposition(bytes.slice(Constants25519.PubKeyLength, 2 * Constants25519.PubKeyLength))
    val s = 2 * Constants25519.PubKeyLength
    val amount = Longs.fromByteArray(bytes.slice(s, s + 8))
    val fee = Longs.fromByteArray(bytes.slice(s + 8, s + 16))
    val nonce = Longs.fromByteArray(bytes.slice(s + 16, s + 24))
    val timestamp = Longs.fromByteArray(bytes.slice(s + 24, s + 32))
    SimplePayment(sender, recipient, amount, fee, nonce, timestamp)
  }
>>>>>>> 6cf1b258
}<|MERGE_RESOLUTION|>--- conflicted
+++ resolved
@@ -3,11 +3,9 @@
 import com.google.common.primitives.Longs
 import io.circe.Json
 import io.circe.syntax._
+import scorex.core.NodeViewModifier.ModifierId
 import scorex.core.NodeViewModifierCompanion
-<<<<<<< HEAD
-=======
 import scorex.core.transaction.box.proposition.{Constants25519, PublicKey25519Proposition}
->>>>>>> 6cf1b258
 import scorex.core.transaction.Transaction
 import scorex.core.transaction.box.proposition.{Constants25519, PublicKey25519Proposition}
 import scorex.crypto.encode.Base58
@@ -24,13 +22,9 @@
                          timestamp: Long)
   extends SimpleTransaction {
 
-<<<<<<< HEAD
-  override def json: Json = Map(
-=======
   override type M = SimplePayment
 
   override lazy val json: Json = Map(
->>>>>>> 6cf1b258
     "sender" -> Base58.encode(sender.pubKeyBytes).asJson,
     "recipient" -> Base58.encode(recipient.pubKeyBytes).asJson,
     "amount" -> amount.asJson,
@@ -39,11 +33,8 @@
     "timestamp" -> timestamp.asJson
   ).asJson
 
-<<<<<<< HEAD
   //TODO ???
   override def id: ModifierId = sender.pubKeyBytes
-
-  override type M = SimplePayment
 
   override def equals(obj: Any): Boolean = obj match {
     case acc: SimplePayment => acc.id sameElements this.id
@@ -51,10 +42,6 @@
   }
 
   override def hashCode(): Int = (BigInt(id) % Int.MaxValue).toInt
-=======
-  override lazy val messageToSign: Array[Byte] = id
-
-  override lazy val companion = SimplePaymentCompanion
 }
 
 object SimplePaymentCompanion extends NodeViewModifierCompanion[SimplePayment] {
@@ -79,5 +66,4 @@
     val timestamp = Longs.fromByteArray(bytes.slice(s + 24, s + 32))
     SimplePayment(sender, recipient, amount, fee, nonce, timestamp)
   }
->>>>>>> 6cf1b258
 }