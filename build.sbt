--- conflicted
+++ resolved
@@ -22,9 +22,6 @@
 
 enablePlugins(GitVersioning)
 
-<<<<<<< HEAD
-scalaVersion := "2.12.3"
-=======
 version in ThisBuild := {
   if (git.gitCurrentTags.value.nonEmpty) {
     git.gitDescribedVersion.value.get
@@ -35,8 +32,7 @@
 
 git.gitUncommittedChanges in ThisBuild := true
 
-scalaVersion := "2.12.4"
->>>>>>> 496080ee
+scalaVersion := "2.12.3"
 organization := "org.scorexfoundation"
 
 resolvers += "Sonatype Releases" at "https://oss.sonatype.org/content/repositories/releases/"
